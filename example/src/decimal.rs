--- conflicted
+++ resolved
@@ -30,17 +30,12 @@
         Min2,
     }
 
-<<<<<<< HEAD
     #[diplomat::demo(input(
         grouping_strategy(label = "ICU4X Fixed Decimal Grouping Strategy"),
         some_other_config(label = "Useless Config (Ignore)")
     ))]
-    pub struct ICU4XFixedDecimalFormatterOptions {
-        pub grouping_strategy: ICU4XFixedDecimalGroupingStrategy,
-=======
     pub struct FixedDecimalFormatterOptions {
         pub grouping_strategy: FixedDecimalGroupingStrategy,
->>>>>>> 0dccebe8
         pub some_other_config: bool,
     }
 
