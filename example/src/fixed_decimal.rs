#[diplomat::bridge]
#[diplomat::abi_rename = "icu4x_{0}_mv1"]
#[diplomat::attr(supports = namespacing, namespace = "icu4x")]
pub mod ffi {
    use diplomat_runtime::DiplomatWrite;
    use writeable::Writeable;

    #[diplomat::opaque]
    #[diplomat::rust_link(fixed_decimal::FixedDecimal, Struct)]
    pub struct FixedDecimal(pub fixed_decimal::FixedDecimal);

    impl FixedDecimal {
        /// Construct an [`FixedDecimal`] from an integer.
        #[diplomat::attr(supports = constructors, constructor)]
<<<<<<< HEAD
        #[diplomat::demo(input(v(label = "ICU4XFixedDecimal Value")))]
        pub fn new(v: i32) -> Box<ICU4XFixedDecimal> {
            Box::new(ICU4XFixedDecimal(FixedDecimal::from(v)))
=======
        pub fn new(v: i32) -> Box<FixedDecimal> {
            Box::new(FixedDecimal(fixed_decimal::FixedDecimal::from(v)))
>>>>>>> 0dccebe8
        }

        /// Multiply the [`FixedDecimal`] by a given power of ten.
        #[diplomat::rust_link(fixed_decimal::FixedDecimal::multiply_pow10, FnInStruct)]
        pub fn multiply_pow10(&mut self, power: i16) {
            self.0.multiply_pow10(power);
        }

        /// Format the [`FixedDecimal`] as a string.
        #[diplomat::rust_link(fixed_decimal::FixedDecimal::write_to, FnInStruct)]
        #[allow(clippy::result_unit_err)]
        #[diplomat::attr(dart, rename = "toStringFallible")]
        pub fn to_string(&self, to: &mut DiplomatWrite) -> Result<(), ()> {
            self.0.write_to(to).map_err(|_| ())
        }
    }
}<|MERGE_RESOLUTION|>--- conflicted
+++ resolved
@@ -12,14 +12,9 @@
     impl FixedDecimal {
         /// Construct an [`FixedDecimal`] from an integer.
         #[diplomat::attr(supports = constructors, constructor)]
-<<<<<<< HEAD
         #[diplomat::demo(input(v(label = "ICU4XFixedDecimal Value")))]
-        pub fn new(v: i32) -> Box<ICU4XFixedDecimal> {
-            Box::new(ICU4XFixedDecimal(FixedDecimal::from(v)))
-=======
         pub fn new(v: i32) -> Box<FixedDecimal> {
             Box::new(FixedDecimal(fixed_decimal::FixedDecimal::from(v)))
->>>>>>> 0dccebe8
         }
 
         /// Multiply the [`FixedDecimal`] by a given power of ten.
