--- conflicted
+++ resolved
@@ -12,12 +12,8 @@
     impl DataProvider {
         #[diplomat::rust_link(icu_testdata::get_static_provider, Fn)]
         #[diplomat::attr(supports = named_constructors, named_constructor = "static")]
-<<<<<<< HEAD
         #[diplomat::demo(default_constructor)]
-        pub fn new_static() -> Box<ICU4XDataProvider> {
-=======
         pub fn new_static() -> Box<DataProvider> {
->>>>>>> 0dccebe8
             #[allow(deprecated)]
             let provider = icu_testdata::any();
             Box::new(DataProvider(Box::new(provider)))
