--- conflicted
+++ resolved
@@ -11,12 +11,8 @@
 
     impl DataProvider {
         #[diplomat::rust_link(icu_testdata::get_static_provider, Fn)]
-<<<<<<< HEAD
-        #[diplomat::attr(*, named_constructor = "static")]
         #[diplomat::demo(default_constructor)]
-=======
         #[diplomat::attr(auto, named_constructor = "static")]
->>>>>>> 582e81fc
         pub fn new_static() -> Box<DataProvider> {
             #[allow(deprecated)]
             let provider = icu_testdata::any();
