export function readString8(wasm, ptr, len) {
    const buf = new Uint8Array(wasm.memory.buffer, ptr, len);
    return (new TextDecoder("utf-8")).decode(buf)
}

export function readString16(wasm, ptr, len) {
    const buf = new Uint16Array(wasm.memory.buffer, ptr, len);
    return String.fromCharCode.apply(null, buf)
}

export function withDiplomatWrite(wasm, callback) {
    const write = wasm.diplomat_buffer_write_create(0);
    try {
    callback(write);
    const outStringPtr = wasm.diplomat_buffer_write_get_bytes(write);
    if (outStringPtr === null) {
        throw Error("Out of memory");
    }
    const outStringLen = wasm.diplomat_buffer_write_len(write);
    return readString8(wasm, outStringPtr, outStringLen);
    } finally {
    wasm.diplomat_buffer_write_destroy(write);
    }
}

/**
 * Get the pointer returned by an FFI function.
 * 
 * It's tempting to call `(new Uint32Array(wasm.memory.buffer, FFI_func(), 1))[0]`.
 * However, there's a chance that `wasm.memory.buffer` will be resized between
 * the time it's accessed and the time it's used, invalidating the view.
 * This function ensures that the view into wasm memory is fresh.
 * 
 * This is used for methods that return multiple types into a wasm buffer, where
 * one of those types is another ptr. Call this method to get access to the returned
 * ptr, so the return buffer can be freed.
 * @param {WebAssembly.Exports} wasm Provided by diplomat generated files. 
 * @param {number} ptr Pointer of a pointer, to be read.
 * @returns {number} The underlying pointer.
 */
export function ptrRead(wasm, ptr) {
    return (new Uint32Array(wasm.memory.buffer, ptr, 1))[0];
}

/** 
 * Get the flag of a result type.
 */
export function resultFlag(wasm, ptr, offset) {
    return (new Uint8Array(wasm.memory.buffer, ptr + offset, 1))[0];
}

/** 
 * Get the discriminant of a Rust enum.
*/
export function enumDiscriminant(wasm, ptr) {
    return (new Int32Array(wasm.memory.buffer, ptr, 1))[0]
}

/** 
 * A wrapper around a slice of WASM memory that can be freed manually or
 * automatically by the garbage collector.
 *
 * This type is necessary for Rust functions that take a `&str` or `&[T]`, since
 * they can create an edge to this object if they borrow from the str/slice,
 * or we can manually free the WASM memory if they don't.
 */
export class DiplomatBuf {
    static str8 = (wasm, string) => {
    var utf8Length = 0;
    for (const codepointString of string) {
        let codepoint = codepointString.codePointAt(0);
        if (codepoint < 0x80) {
        utf8Length += 1
        } else if (codepoint < 0x800) {
        utf8Length += 2
        } else if (codepoint < 0x10000) {
        utf8Length += 3
        } else {
        utf8Length += 4
        }
    }

    const ptr = wasm.diplomat_alloc(utf8Length, 1);

    const result = (new TextEncoder()).encodeInto(string, new Uint8Array(wasm.memory.buffer, ptr, utf8Length));
    console.assert(string.length === result.read && utf8Length === result.written, "UTF-8 write error");

    return new DiplomatBuf(ptr, utf8Length, () => wasm.diplomat_free(ptr, utf8Length, 1));
    }

    static str16 = (wasm, string) => {
    const byteLength = string.length * 2;
    const ptr = wasm.diplomat_alloc(byteLength, 2);

    const destination = new Uint16Array(wasm.memory.buffer, ptr, string.length);
    for (let i = 0; i < string.length; i++) {
        destination[i] = string.charCodeAt(i);
    }

    return new DiplomatBuf(ptr, string.length, () => wasm.diplomat_free(ptr, byteLength, 2));
    }

    static slice = (wasm, list, rustType) => {
    const elementSize = rustType === "u8" || rustType === "i8" || rustType === "boolean" ? 1 :
        rustType === "u16" || rustType === "i16" ? 2 :
        rustType === "u64" || rustType === "i64" || rustType === "f64" ? 8 :
            4;

    const byteLength = list.length * elementSize;
    const ptr = wasm.diplomat_alloc(byteLength, elementSize);

    /** 
     * Create an array view of the buffer. This gives us the `set` method which correctly handles untyped values
     */
    const destination =
        rustType === "u8" || rustType === "boolean" ? new Uint8Array(wasm.memory.buffer, ptr, byteLength) :
        rustType === "i8" ? new Int8Array(wasm.memory.buffer, ptr, byteLength) :
            rustType === "u16" ? new Uint16Array(wasm.memory.buffer, ptr, byteLength) :
            rustType === "i16" ? new Int16Array(wasm.memory.buffer, ptr, byteLength) :
                rustType === "i32" ? new Int32Array(wasm.memory.buffer, ptr, byteLength) :
                rustType === "u64" ? new BigUint64Array(wasm.memory.buffer, ptr, byteLength) :
                    rustType === "i64" ? new BigInt64Array(wasm.memory.buffer, ptr, byteLength) :
                    rustType === "f32" ? new Float32Array(wasm.memory.buffer, ptr, byteLength) :
                        rustType === "f64" ? new Float64Array(wasm.memory.buffer, ptr, byteLength) :
                        new Uint32Array(wasm.memory.buffer, ptr, byteLength);
    destination.set(list);

    return new DiplomatBuf(ptr, list.length, () => wasm.diplomat_free(ptr, byteLength, elementSize));
    }

    
    static strs = (wasm, strings, encoding) => {
        let encodeStr = (encoding === "string16") ? DiplomatBuf.str16 : DiplomatBuf.str8;

        const byteLength = strings.length * 4 * 2;

        const ptr = wasm.diplomat_alloc(byteLength, 4);

        const destination = new Uint32Array(wasm.memory.buffer, ptr, byteLength);

        const stringsAlloc = [];

        for (let i = 0; i < strings.length; i++) {
            stringsAlloc.push(encodeStr(wasm, strings[i]));

            destination[2 * i] = stringsAlloc[i].ptr;
            destination[(2 * i) + 1] = stringsAlloc[i].size;
        }

        return new DiplomatBuf(ptr, strings.length, () => {
            wasm.diplomat_free(ptr, byteLength, 4);
            for (let i = 0; i < stringsAlloc.length; i++) {
                stringsAlloc[i].free();
            }
        });
    }

    /**
     * Generated code calls one of methods these for each allocation, to either
     * free directly after the FFI call, to leak (to create a &'static), or to
     * register the buffer with the garbage collector (to create a &'a).
     */
    free;

    constructor(ptr, size, free) {
        this.ptr = ptr;
        this.size = size;
        this.free = free;
        this.leak = () => { };
        this.garbageCollect = () => DiplomatBufferFinalizer.register(this, this.free);
    }
}

/** 
 * Helper class for creating and managing `diplomat_buffer_write`.
 * Meant to minimize direct calls to `wasm`.
 */
export class DiplomatWriteBuf {
    leak;

    #wasm;
    #buffer;

    constructor(wasm) {
        this.#wasm = wasm;
        this.#buffer = this.#wasm.diplomat_buffer_write_create(0);

        this.leak = () => { };
    }
    
    free() {
        this.#wasm.diplomat_buffer_write_destroy(this.#buffer);
    }

    garbageCollect() {
        DiplomatBufferFinalizer.register(this, this.free);
    }

    readString8() {
        return readString8(this.#wasm, this.ptr, this.size);
    }

    get buffer() {
        return this.#buffer;
    }

    get ptr() {
        return this.#wasm.diplomat_buffer_write_get_bytes(this.#buffer);
    }

    get size() {
        return this.#wasm.diplomat_buffer_write_len(this.#buffer);
    }
}

/**
 * Represents an underlying slice that we've grabbed from WebAssembly.
 * You can treat this in JS as a regular slice of primitives, but it handles additional data for you behind the scenes.
 */
export class DiplomatSlice {
    #wasm;

    #bufferType;
    get bufferType() {
        return this.#bufferType;
    }

    #buffer;
    get buffer() {
        return this.#buffer;
    }

    #lifetimeEdges;

    constructor(wasm, buffer, bufferType, lifetimeEdges) {
        this.#wasm = wasm;
        
        const [ptr, size] = new Uint32Array(this.#wasm.memory.buffer, buffer, 2);

        this.#buffer = new bufferType(this.#wasm.memory.buffer, ptr, size);
        this.#bufferType = bufferType;

        this.#lifetimeEdges = lifetimeEdges;
        if (this.#lifetimeEdges.length === 0) {
            this.#wasm.diplomat_free(ptr, size, this.#bufferType.BYTES_PER_ELEMENT);
        }
    }

    getValue() {
        return this.#buffer;
    }

    [Symbol.toPrimitive]() {
        return this.getValue();
    }

    valueOf() {
        return this.getValue();
    }
}

export class DiplomatSlicePrimitive extends DiplomatSlice {
    constructor(wasm, buffer, sliceType, lifetimeEdges) {
        const [ptr, size] = new Uint32Array(wasm.memory.buffer, buffer, 2);

        let arrayType;
        switch (sliceType) {
            case "u8":
            case "boolean":
                arrayType = Uint8Array;
                break;
            case "i8":
                arrayType = Int8Array;
                break;
            case "u16":
                arrayType = Uint16Array;
                break;
            case "i16":
                arrayType = Int16Array;
                break;
            case "i32":
                arrayType = Int32Array;
                break;
            case "u32":
                arrayType = Uint32Array;
                break;
            case "i64":
                arrayType = BigInt64Array;
                break;
            case "u64":
                arrayType = BigUint64Array;
                break;
            case "f32":
                arrayType = Float32Array;
                break;
            case "f64":
                arrayType = Float64Array;
                break;
            default:
                console.error("Unrecognized bufferType ", bufferType);
        }

        super(wasm, buffer, arrayType, lifetimeEdges);
    }
}

<<<<<<< HEAD
export class DiplomatSliceStr extends DiplomatSlice {
    #decoder;

    constructor(wasm, buffer, stringEncoding, lifetimeEdges) {
        let encoding;
=======
    /**
     * Returns a string, if the receive buffer points to a string.
     * @param {string} stringEncoding `string8` or `string16`. 
     * @param {number} buffer Buffer to use. Only used by `getStrings`, other wise {@link DiplomatReceiveBuf.buffer} is used.
     * @returns {string} String with encoding of the provided `stringEncoding`.
     */
    getString(stringEncoding) {
        const [ptr, size] = new Uint32Array(this.#wasm.memory.buffer, this.#buffer, 2);
>>>>>>> 1649f537
        switch (stringEncoding) {
            case "string8":
                encoding = Uint8Array;
                break;
            case "string16":
                encoding = Uint16Array;
                break;
            default:
                console.error("Unrecognized stringEncoding ", stringEncoding);
                break;
        }
        super(wasm, buffer, encoding, lifetimeEdges);

        if (stringEncoding === "string8") {
            this.#decoder = new TextDecoder('utf-8');
        }
    }

    getValue() {
        switch (this.bufferType) {
            case Uint8Array:
                return this.#decoder.decode(super.getValue());
            case Uint16Array:
                return String.fromCharCode.apply(null, super.getValue());
            default:
                return null;
        }
    }

    toString() {
        return this.getValue();
    }
}

export class DiplomatSliceStrings extends DiplomatSlice {
    #strings = [];
    constructor(wasm, buffer, stringEncoding, lifetimeEdges) {
        super(wasm, buffer, Uint32Array, lifetimeEdges);

<<<<<<< HEAD
        for (let i = this.buffer.byteOffset; i < this.buffer.byteLength; i += this.buffer.BYTES_PER_ELEMENT * 2) {
            this.#strings.push(new DiplomatSliceStr(wasm, i, stringEncoding, lifetimeEdges));
=======
        let strPtrs = new Uint32Array(this.#wasm.memory.buffer, ptr, size);
        let strings = [];

        for (let arrayPtr = 0; arrayPtr < strPtrs.length; arrayPtr += 2) {
            const [strPtr, strSize] = [strPtrs[arrayPtr], strPtrs[arrayPtr + 1]];
            switch (stringEncoding) {
                case "string8":
                    strings.push(readString8(this.#wasm, strPtr, strSize));
                case "string16":
                    strings.push(readString16(this.#wasm, strPtr, strSize));
                default:
                    console.error("Unrecognized stringEncoding ", stringEncoding);
                    break;
            }
>>>>>>> 1649f537
        }
    }

    getValue() {
        return this.#strings;
    }
}

/**
 * A number of Rust functions in WebAssembly require a buffer to populate struct, slice, Option<> or Result<> types with information.
 * {@link DiplomatReceiveBuf} allocates a buffer in WebAssembly, which can then be passed into functions with the {@link DiplomatReceiveBuf.buffer}
 * property.
 */
export class DiplomatReceiveBuf {
    #wasm;

    #size;
    #align;

    #hasResult;

    #buffer;

    constructor(wasm, size, align, hasResult) {
        this.#wasm = wasm;

        this.#size = size;
        this.#align = align;

        this.#hasResult = hasResult;

        this.#buffer = this.#wasm.diplomat_alloc(this.#size, this.#align);

        this.leak = () => { };
    }
    
    free() {
        this.#wasm.diplomat_free(this.#buffer, this.#size, this.#align);
    }
    
    get buffer() {
        return this.#buffer;
    }

    /**
     * Only for when a DiplomatReceiveBuf is allocating a buffer for an `Option<>` or a `Result<>` type.
     * 
     * This just checks the last byte for a successful result (assuming that Rust's compiler does not change).
     */
    get resultFlag() {
        if (this.#hasResult) {
            return resultFlag(this.#wasm, this.#buffer, this.#size - 1);
        } else {
            return true;
        }
    }
}

const DiplomatBufferFinalizer = new FinalizationRegistry(free => free());<|MERGE_RESOLUTION|>--- conflicted
+++ resolved
@@ -214,56 +214,42 @@
 }
 
 /**
- * Represents an underlying slice that we've grabbed from WebAssembly.
- * You can treat this in JS as a regular slice of primitives, but it handles additional data for you behind the scenes.
- */
-export class DiplomatSlice {
+ * A number of Rust functions in WebAssembly require a buffer to populate struct, slice, Option<> or Result<> types with information.
+ * {@link DiplomatReceiveBuf} allocates a buffer in WebAssembly, which can then be passed into functions with the {@link DiplomatReceiveBuf.buffer}
+ * property.
+ */
+export class DiplomatReceiveBuf {
     #wasm;
 
-    #bufferType;
-    get bufferType() {
-        return this.#bufferType;
-    }
+    #size;
+    #align;
+
+    #hasResult;
 
     #buffer;
-    get buffer() {
-        return this.#buffer;
-    }
-
-    #lifetimeEdges;
-
-    constructor(wasm, buffer, bufferType, lifetimeEdges) {
+
+    constructor(wasm, size, align, hasResult) {
         this.#wasm = wasm;
-        
-        const [ptr, size] = new Uint32Array(this.#wasm.memory.buffer, buffer, 2);
-
-        this.#buffer = new bufferType(this.#wasm.memory.buffer, ptr, size);
-        this.#bufferType = bufferType;
-
-        this.#lifetimeEdges = lifetimeEdges;
-        if (this.#lifetimeEdges.length === 0) {
-            this.#wasm.diplomat_free(ptr, size, this.#bufferType.BYTES_PER_ELEMENT);
-        }
-    }
-
-    getValue() {
-        return this.#buffer;
-    }
-
-    [Symbol.toPrimitive]() {
-        return this.getValue();
-    }
-
-    valueOf() {
-        return this.getValue();
-    }
-}
-
-export class DiplomatSlicePrimitive extends DiplomatSlice {
-    constructor(wasm, buffer, sliceType, lifetimeEdges) {
-        const [ptr, size] = new Uint32Array(wasm.memory.buffer, buffer, 2);
-
-        let arrayType;
+
+        this.#size = size;
+        this.#align = align;
+
+        this.#hasResult = hasResult;
+
+        this.#buffer = this.#wasm.diplomat_alloc(this.#size, this.#align);
+
+        this.leak = () => { };
+    }
+
+    /**
+     * Only used if the receive buffer points to a slice.
+     * @param {string} sliceType The slice type we expect to be used. 
+     * @returns A slice of the `sliceType` provided.
+     */
+    getSlice(sliceType) {
+        const [ptr, size] = new Uint32Array(this.#wasm.memory.buffer, this.#buffer, 2);
+
+        var arrayType;
         switch (sliceType) {
             case "u8":
             case "boolean":
@@ -299,18 +285,9 @@
             default:
                 console.error("Unrecognized bufferType ", bufferType);
         }
-
-        super(wasm, buffer, arrayType, lifetimeEdges);
-    }
-}
-
-<<<<<<< HEAD
-export class DiplomatSliceStr extends DiplomatSlice {
-    #decoder;
-
-    constructor(wasm, buffer, stringEncoding, lifetimeEdges) {
-        let encoding;
-=======
+        return arrayType.from(new arrayType(this.#wasm.memory.buffer, ptr, size));
+    }
+
     /**
      * Returns a string, if the receive buffer points to a string.
      * @param {string} stringEncoding `string8` or `string16`. 
@@ -319,50 +296,25 @@
      */
     getString(stringEncoding) {
         const [ptr, size] = new Uint32Array(this.#wasm.memory.buffer, this.#buffer, 2);
->>>>>>> 1649f537
         switch (stringEncoding) {
             case "string8":
-                encoding = Uint8Array;
-                break;
+                return readString8(wasm, ptr, size);
             case "string16":
-                encoding = Uint16Array;
-                break;
+                return readString16(wasm, ptr, size);
             default:
                 console.error("Unrecognized stringEncoding ", stringEncoding);
                 break;
         }
-        super(wasm, buffer, encoding, lifetimeEdges);
-
-        if (stringEncoding === "string8") {
-            this.#decoder = new TextDecoder('utf-8');
-        }
-    }
-
-    getValue() {
-        switch (this.bufferType) {
-            case Uint8Array:
-                return this.#decoder.decode(super.getValue());
-            case Uint16Array:
-                return String.fromCharCode.apply(null, super.getValue());
-            default:
-                return null;
-        }
-    }
-
-    toString() {
-        return this.getValue();
-    }
-}
-
-export class DiplomatSliceStrings extends DiplomatSlice {
-    #strings = [];
-    constructor(wasm, buffer, stringEncoding, lifetimeEdges) {
-        super(wasm, buffer, Uint32Array, lifetimeEdges);
-
-<<<<<<< HEAD
-        for (let i = this.buffer.byteOffset; i < this.buffer.byteLength; i += this.buffer.BYTES_PER_ELEMENT * 2) {
-            this.#strings.push(new DiplomatSliceStr(wasm, i, stringEncoding, lifetimeEdges));
-=======
+    }
+
+    /**
+     * Returns an array of strings, assuming the receive buffer points to an array of strings.
+     * @param {string} stringEncoding `string8` or `string16`. 
+     * @returns {Array[string]} An array of strings with the encoding of the provided `stringEncoding`.
+     */
+    getStrings(stringEncoding) {
+        const [ptr, size] = new Uint32Array(this.#wasm.memory.buffer, this.#buffer, 2);
+
         let strPtrs = new Uint32Array(this.#wasm.memory.buffer, ptr, size);
         let strings = [];
 
@@ -377,41 +329,8 @@
                     console.error("Unrecognized stringEncoding ", stringEncoding);
                     break;
             }
->>>>>>> 1649f537
-        }
-    }
-
-    getValue() {
-        return this.#strings;
-    }
-}
-
-/**
- * A number of Rust functions in WebAssembly require a buffer to populate struct, slice, Option<> or Result<> types with information.
- * {@link DiplomatReceiveBuf} allocates a buffer in WebAssembly, which can then be passed into functions with the {@link DiplomatReceiveBuf.buffer}
- * property.
- */
-export class DiplomatReceiveBuf {
-    #wasm;
-
-    #size;
-    #align;
-
-    #hasResult;
-
-    #buffer;
-
-    constructor(wasm, size, align, hasResult) {
-        this.#wasm = wasm;
-
-        this.#size = size;
-        this.#align = align;
-
-        this.#hasResult = hasResult;
-
-        this.#buffer = this.#wasm.diplomat_alloc(this.#size, this.#align);
-
-        this.leak = () => { };
+        }
+        return strings;
     }
     
     free() {
