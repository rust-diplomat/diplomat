use proc_macro2::Span;
use quote::ToTokens;
use serde::{Deserialize, Serialize};
use syn::{punctuated::Punctuated, *};

use lazy_static::lazy_static;
use std::collections::HashMap;
use std::fmt;
use std::ops::ControlFlow;

use super::{
    Attrs, Docs, Enum, Ident, Lifetime, LifetimeEnv, LifetimeTransitivity, Method, NamedLifetime,
    OpaqueStruct, Path, RustLink, Struct,
};
use crate::Env;

/// A type declared inside a Diplomat-annotated module.
#[derive(Clone, Serialize, Debug, Hash, PartialEq, Eq)]
#[non_exhaustive]
pub enum CustomType {
    /// A non-opaque struct whose fields will be visible across the FFI boundary.
    Struct(Struct),
    /// A struct annotated with [`diplomat::opaque`] whose fields are not visible.
    Opaque(OpaqueStruct),
    /// A fieldless enum.
    Enum(Enum),
}

impl CustomType {
    /// Get the name of the custom type, which is unique within a module.
    pub fn name(&self) -> &Ident {
        match self {
            CustomType::Struct(strct) => &strct.name,
            CustomType::Opaque(strct) => &strct.name,
            CustomType::Enum(enm) => &enm.name,
        }
    }

    /// Get the methods declared in impls of the custom type.
    pub fn methods(&self) -> &Vec<Method> {
        match self {
            CustomType::Struct(strct) => &strct.methods,
            CustomType::Opaque(strct) => &strct.methods,
            CustomType::Enum(enm) => &enm.methods,
        }
    }

    pub fn attrs(&self) -> &Attrs {
        match self {
            CustomType::Struct(strct) => &strct.attrs,
            CustomType::Opaque(strct) => &strct.attrs,
            CustomType::Enum(enm) => &enm.attrs,
        }
    }

    /// The name of the destructor in C
    pub fn dtor_name(&self) -> String {
        let name = self.attrs().abi_rename.apply(self.name().as_str().into());
        format!("{name}_destroy")
    }

    /// Get the doc lines of the custom type.
    pub fn docs(&self) -> &Docs {
        match self {
            CustomType::Struct(strct) => &strct.docs,
            CustomType::Opaque(strct) => &strct.docs,
            CustomType::Enum(enm) => &enm.docs,
        }
    }

    /// Get all rust links on this type and its methods
    pub fn all_rust_links(&self) -> impl Iterator<Item = &RustLink> + '_ {
        [self.docs()]
            .into_iter()
            .chain(self.methods().iter().map(|m| m.docs()))
            .flat_map(|d| d.rust_links().iter())
    }

    pub fn self_path(&self, in_path: &Path) -> Path {
        in_path.sub_path(self.name().clone())
    }

    /// Get the lifetimes of the custom type.
    pub fn lifetimes(&self) -> Option<&LifetimeEnv> {
        match self {
            CustomType::Struct(strct) => Some(&strct.lifetimes),
            CustomType::Opaque(strct) => Some(&strct.lifetimes),
            CustomType::Enum(_) => None,
        }
    }
}

/// A symbol declared in a module, which can either be a pointer to another path,
/// or a custom type defined directly inside that module
#[derive(Clone, Serialize, Debug)]
#[non_exhaustive]
pub enum ModSymbol {
    /// A symbol that is a pointer to another path.
    Alias(Path),
    /// A symbol that is a submodule.
    SubModule(Ident),
    /// A symbol that is a custom type.
    CustomType(CustomType),
}

/// A named type that is just a path, e.g. `std::borrow::Cow<'a, T>`.
#[derive(Clone, PartialEq, Eq, Hash, Serialize, Deserialize, Debug)]
#[non_exhaustive]
pub struct PathType {
    pub path: Path,
    pub lifetimes: Vec<Lifetime>,
}

impl PathType {
    pub fn to_syn(&self) -> syn::TypePath {
        let mut path = self.path.to_syn();

        if !self.lifetimes.is_empty() {
            if let Some(seg) = path.segments.last_mut() {
                let lifetimes = &self.lifetimes;
                seg.arguments =
                    syn::PathArguments::AngleBracketed(syn::parse_quote! { <#(#lifetimes),*> });
            }
        }

        syn::TypePath { qself: None, path }
    }

    pub fn new(path: Path) -> Self {
        Self {
            path,
            lifetimes: vec![],
        }
    }

    /// Get the `Self` type from a struct declaration.
    ///
    /// Consider the following struct declaration:
    /// ```
    /// struct RefList<'a> {
    ///     data: &'a i32,
    ///     next: Option<Box<Self>>,
    /// }
    /// ```
    /// When determining what type `Self` is in the `next` field, we would have to call
    /// this method on the `syn::ItemStruct` that represents this struct declaration.
    /// This method would then return a `PathType` representing `RefList<'a>`, so we
    /// know that's what `Self` should refer to.
    ///
    /// The reason this function exists though is so when we convert the fields' types
    /// to `PathType`s, we don't panic. We don't actually need to write the struct's
    /// field types expanded in the macro, so this function is more for correctness,
    pub fn extract_self_type(strct: &syn::ItemStruct) -> Self {
        let self_name = (&strct.ident).into();

        PathType {
            path: Path {
                elements: vec![self_name],
            },
            lifetimes: strct
                .generics
                .lifetimes()
                .map(|lt_def| (&lt_def.lifetime).into())
                .collect(),
        }
    }

    /// If this is a [`TypeName::Named`], grab the [`CustomType`] it points to from
    /// the `env`, which contains all [`CustomType`]s across all FFI modules.
    ///
    /// Also returns the path the CustomType is in (useful for resolving fields)
    pub fn resolve_with_path<'a>(&self, in_path: &Path, env: &'a Env) -> (Path, &'a CustomType) {
        let local_path = &self.path;
        let mut cur_path = in_path.clone();
        for (i, elem) in local_path.elements.iter().enumerate() {
            match elem.as_str() {
                "crate" => {
                    // TODO(#34): get the name of enclosing crate from env when we support multiple crates
                    cur_path = Path::empty()
                }

                "super" => cur_path = cur_path.get_super(),

                o => match env.get(&cur_path, o) {
                    Some(ModSymbol::Alias(p)) => {
                        let mut remaining_elements: Vec<Ident> =
                            local_path.elements.iter().skip(i + 1).cloned().collect();
                        let mut new_path = p.elements.clone();
                        new_path.append(&mut remaining_elements);
                        return PathType::new(Path { elements: new_path })
                            .resolve_with_path(&cur_path.clone(), env);
                    }
                    Some(ModSymbol::SubModule(name)) => {
                        cur_path.elements.push(name.clone());
                    }
                    Some(ModSymbol::CustomType(t)) => {
                        if i == local_path.elements.len() - 1 {
                            return (cur_path, t);
                        } else {
                            panic!(
                                "Unexpected custom type when resolving symbol {} in {}",
                                o,
                                cur_path.elements.join("::")
                            )
                        }
                    }
                    None => panic!(
                        "Could not resolve symbol {} in {}",
                        o,
                        cur_path.elements.join("::")
                    ),
                },
            }
        }

        panic!(
            "Path {} does not point to a custom type",
            in_path.elements.join("::")
        )
    }

    /// If this is a [`TypeName::Named`], grab the [`CustomType`] it points to from
    /// the `env`, which contains all [`CustomType`]s across all FFI modules.
    ///
    /// If you need to resolve struct fields later, call [`Self::resolve_with_path()`] instead
    /// to get the path to resolve the fields in.
    pub fn resolve<'a>(&self, in_path: &Path, env: &'a Env) -> &'a CustomType {
        self.resolve_with_path(in_path, env).1
    }
}

impl From<&syn::TypePath> for PathType {
    fn from(other: &syn::TypePath) -> Self {
        let lifetimes = other
            .path
            .segments
            .last()
            .and_then(|last| {
                if let PathArguments::AngleBracketed(angle_generics) = &last.arguments {
                    Some(
                        angle_generics
                            .args
                            .iter()
                            .map(|generic_arg| match generic_arg {
                                GenericArgument::Lifetime(lifetime) => lifetime.into(),
                                _ => panic!("generic type arguments are unsupported"),
                            })
                            .collect(),
                    )
                } else {
                    None
                }
            })
            .unwrap_or_default();

        Self {
            path: Path::from_syn(&other.path),
            lifetimes,
        }
    }
}

impl From<Path> for PathType {
    fn from(other: Path) -> Self {
        PathType::new(other)
    }
}

#[derive(Copy, Clone, PartialEq, Eq, Hash, Serialize, Deserialize, Debug)]
#[allow(clippy::exhaustive_enums)] // there are only two kinds of mutability we care about
pub enum Mutability {
    Mutable,
    Immutable,
}

impl Mutability {
    pub fn to_syn(&self) -> Option<Token![mut]> {
        match self {
            Mutability::Mutable => Some(syn::token::Mut(Span::call_site())),
            Mutability::Immutable => None,
        }
    }

    pub fn from_syn(t: &Option<Token![mut]>) -> Self {
        match t {
            Some(_) => Mutability::Mutable,
            None => Mutability::Immutable,
        }
    }

    /// Returns `true` if `&self` is the mutable variant, otherwise `false`.
    pub fn is_mutable(&self) -> bool {
        matches!(self, Mutability::Mutable)
    }

    /// Returns `true` if `&self` is the immutable variant, otherwise `false`.
    pub fn is_immutable(&self) -> bool {
        matches!(self, Mutability::Immutable)
    }

    /// Shorthand ternary operator for choosing a value based on whether
    /// a `Mutability` is mutable or immutable.
    ///
    /// The following pattern (with very slight variations) shows up often in code gen:
    /// ```ignore
    /// if mutability.is_mutable() {
    ///     ""
    /// } else {
    ///     "const "
    /// }
    /// ```
    /// This is particularly annoying in `write!(...)` statements, where `cargo fmt`
    /// expands it to take up 5 lines.
    ///
    /// This method offers a 1-line alternative:
    /// ```ignore
    /// mutability.if_mut_else("", "const ")
    /// ```
    /// For cases where lazy evaluation is desired, consider using a conditional
    /// or a `match` statement.
    pub fn if_mut_else<T>(&self, if_mut: T, if_immut: T) -> T {
        match self {
            Mutability::Mutable => if_mut,
            Mutability::Immutable => if_immut,
        }
    }
}

/// A local type reference, such as the type of a field, parameter, or return value.
/// Unlike [`CustomType`], which represents a type declaration, [`TypeName`]s can compose
/// types through references and boxing, and can also capture unresolved paths.
#[derive(Clone, PartialEq, Eq, Hash, Serialize, Deserialize, Debug)]
#[non_exhaustive]
pub enum TypeName {
    /// A built-in Rust scalar primitive.
    Primitive(PrimitiveType),
    /// An unresolved path to a custom type, which can be resolved after all types
    /// are collected with [`TypeName::resolve()`].
    Named(PathType),
    /// An optionally mutable reference to another type.
    Reference(Lifetime, Mutability, Box<TypeName>),
    /// A `Box<T>` type.
    Box(Box<TypeName>),
    /// A `Option<T>` type.
    Option(Box<TypeName>),
    /// A `Result<T, E>` or `diplomat_runtime::DiplomatWriteable` type. If the bool is true, it's `Result`
    Result(Box<TypeName>, Box<TypeName>, bool),
    Writeable,
    /// A `&DiplomatStr` or `Box<DiplomatStr>` type.
    /// Owned strings don't have a lifetime.
    StrReference(Option<Lifetime>, StringEncoding),
    /// A `&[T]` or `Box<[T]>` type, where `T` is a primitive.
    /// Owned slices don't have a lifetime or mutability.
    PrimitiveSlice(Option<(Lifetime, Mutability)>, PrimitiveType),
    /// The `()` type.
    Unit,
    /// The `Self` type.
    SelfType(PathType),
}

#[derive(Clone, PartialEq, Eq, Hash, Serialize, Deserialize, Debug, Copy)]
#[non_exhaustive]
pub enum StringEncoding {
    UnvalidatedUtf8,
    UnvalidatedUtf16,
    /// The caller guarantees that they're passing valid UTF-8, under penalty of UB
    Utf8,
}

impl TypeName {
    /// Converts the [`TypeName`] back into an AST node that can be spliced into a program.
    pub fn to_syn(&self) -> syn::Type {
        match self {
            TypeName::Primitive(name) => {
                syn::Type::Path(syn::parse_str(PRIMITIVE_TO_STRING.get(name).unwrap()).unwrap())
            }
            TypeName::Named(name) | TypeName::SelfType(name) => {
                // Self also gets expanded instead of turning into `Self` because
                // this code is used to generate the `extern "C"` functions, which
                // aren't in an impl block.
                syn::Type::Path(name.to_syn())
            }
            TypeName::Reference(lifetime, mutability, underlying) => {
                syn::Type::Reference(TypeReference {
                    and_token: syn::token::And(Span::call_site()),
                    lifetime: lifetime.to_syn(),
                    mutability: mutability.to_syn(),
                    elem: Box::new(underlying.to_syn()),
                })
            }
            TypeName::Box(underlying) => syn::Type::Path(TypePath {
                qself: None,
                path: syn::Path {
                    leading_colon: None,
                    segments: Punctuated::from_iter(vec![PathSegment {
                        ident: syn::Ident::new("Box", Span::call_site()),
                        arguments: PathArguments::AngleBracketed(AngleBracketedGenericArguments {
                            colon2_token: None,
                            lt_token: syn::token::Lt(Span::call_site()),
                            args: Punctuated::from_iter(vec![GenericArgument::Type(
                                underlying.to_syn(),
                            )]),
                            gt_token: syn::token::Gt(Span::call_site()),
                        }),
                    }]),
                },
            }),
            TypeName::Option(underlying) => syn::Type::Path(TypePath {
                qself: None,
                path: syn::Path {
                    leading_colon: None,
                    segments: Punctuated::from_iter(vec![PathSegment {
                        ident: syn::Ident::new("Option", Span::call_site()),
                        arguments: PathArguments::AngleBracketed(AngleBracketedGenericArguments {
                            colon2_token: None,
                            lt_token: syn::token::Lt(Span::call_site()),
                            args: Punctuated::from_iter(vec![GenericArgument::Type(
                                underlying.to_syn(),
                            )]),
                            gt_token: syn::token::Gt(Span::call_site()),
                        }),
                    }]),
                },
            }),
            TypeName::Result(ok, err, true) => syn::Type::Path(TypePath {
                qself: None,
                path: syn::Path {
                    leading_colon: None,
                    segments: Punctuated::from_iter(vec![PathSegment {
                        ident: syn::Ident::new("Result", Span::call_site()),
                        arguments: PathArguments::AngleBracketed(AngleBracketedGenericArguments {
                            colon2_token: None,
                            lt_token: syn::token::Lt(Span::call_site()),
                            args: Punctuated::from_iter(vec![
                                GenericArgument::Type(ok.to_syn()),
                                GenericArgument::Type(err.to_syn()),
                            ]),
                            gt_token: syn::token::Gt(Span::call_site()),
                        }),
                    }]),
                },
            }),
            TypeName::Result(ok, err, false) => syn::Type::Path(TypePath {
                qself: None,
                path: syn::Path {
                    leading_colon: None,
                    segments: Punctuated::from_iter(vec![
                        PathSegment {
                            ident: syn::Ident::new("diplomat_runtime", Span::call_site()),
                            arguments: PathArguments::None,
                        },
                        PathSegment {
                            ident: syn::Ident::new("DiplomatResult", Span::call_site()),
                            arguments: PathArguments::AngleBracketed(
                                AngleBracketedGenericArguments {
                                    colon2_token: None,
                                    lt_token: syn::token::Lt(Span::call_site()),
                                    args: Punctuated::from_iter(vec![
                                        GenericArgument::Type(ok.to_syn()),
                                        GenericArgument::Type(err.to_syn()),
                                    ]),
                                    gt_token: syn::token::Gt(Span::call_site()),
                                },
                            ),
                        },
                    ]),
                },
            }),
            TypeName::Writeable => syn::parse_quote! {
                diplomat_runtime::DiplomatWriteable
            },
            TypeName::StrReference(Some(lifetime), StringEncoding::UnvalidatedUtf8) => {
                syn::parse_str(&format!(
                    "{}DiplomatStr",
                    ReferenceDisplay(lifetime, &Mutability::Immutable)
                ))
                .unwrap()
            }
            TypeName::StrReference(Some(lifetime), StringEncoding::UnvalidatedUtf16) => {
                syn::parse_str(&format!(
                    "{}DiplomatStr16",
                    ReferenceDisplay(lifetime, &Mutability::Immutable)
                ))
                .unwrap()
            }
            TypeName::StrReference(Some(lifetime), StringEncoding::Utf8) => syn::parse_str(
                &format!("{}str", ReferenceDisplay(lifetime, &Mutability::Immutable)),
            )
            .unwrap(),
            TypeName::StrReference(None, StringEncoding::UnvalidatedUtf8) => {
                syn::parse_str("Box<DiplomatStr>").unwrap()
            }
            TypeName::StrReference(None, StringEncoding::UnvalidatedUtf16) => {
                syn::parse_str("Box<DiplomatStr16>").unwrap()
            }
            TypeName::StrReference(None, StringEncoding::Utf8) => {
                syn::parse_str("Box<str>").unwrap()
            }
            TypeName::PrimitiveSlice(Some((lifetime, mutability)), name) => {
                let primitive_name = PRIMITIVE_TO_STRING.get(name).unwrap();
                let formatted_str = format!(
                    "{}[{}]",
                    ReferenceDisplay(lifetime, mutability),
                    primitive_name
                );
                syn::parse_str(&formatted_str).unwrap()
            }
            TypeName::PrimitiveSlice(None, name) => syn::parse_str(&format!(
                "Box<[{}]>",
                PRIMITIVE_TO_STRING.get(name).unwrap()
            ))
            .unwrap(),
            TypeName::Unit => syn::parse_quote! {
                ()
            },
        }
    }

    /// Extract a [`TypeName`] from a [`syn::Type`] AST node.
    /// The following rules are used to infer [`TypeName`] variants:
    /// - If the type is a path with a single element that is the name of a Rust primitive, returns a [`TypeName::Primitive`]
    /// - If the type is a path with a single element [`Box`], returns a [`TypeName::Box`] with the type parameter recursively converted
    /// - If the type is a path with a single element [`Option`], returns a [`TypeName::Option`] with the type parameter recursively converted
    /// - If the type is a path with a single element `Self` and `self_path_type` is provided, returns a [`TypeName::Named`]
    /// - If the type is a path with a single element [`Result`], returns a [`TypeName::Result`] with the type parameters recursively converted
    /// - If the type is a path equal to [`diplomat_runtime::DiplomatResult`], returns a [`TypeName::DiplomatResult`] with the type parameters recursively converted
    /// - If the type is a path equal to [`diplomat_runtime::DiplomatWriteable`], returns a [`TypeName::Writeable`]
    /// - If the type is a owned or borrowed string type, returns a [`TypeName::StrReference`]
    /// - If the type is a owned or borrowed slice of a Rust primitive, returns a [`TypeName::PrimitiveSlice`]
    /// - If the type is a reference (`&` or `&mut`), returns a [`TypeName::Reference`] with the referenced type recursively converted
    /// - Otherwise, assume that the reference is to a [`CustomType`] in either the current module or another one, returns a [`TypeName::Named`]
    pub fn from_syn(ty: &syn::Type, self_path_type: Option<PathType>) -> TypeName {
        match ty {
            syn::Type::Reference(r) => {
                let lifetime = Lifetime::from(&r.lifetime);
                let mutability = Mutability::from_syn(&r.mutability);

                let name = r.elem.to_token_stream().to_string();
                if name.starts_with("DiplomatStr") || name == "str" {
                    if mutability.is_mutable() {
                        panic!("mutable string references are disallowed");
                    }
                    if name == "DiplomatStr" {
                        return TypeName::StrReference(
                            Some(lifetime),
                            StringEncoding::UnvalidatedUtf8,
                        );
                    } else if name == "DiplomatStr16" {
                        return TypeName::StrReference(
                            Some(lifetime),
                            StringEncoding::UnvalidatedUtf16,
                        );
                    } else if name == "str" {
                        return TypeName::StrReference(Some(lifetime), StringEncoding::Utf8);
                    }
                }
                if let syn::Type::Slice(slice) = &*r.elem {
                    if let syn::Type::Path(p) = &*slice.elem {
                        if let Some(primitive) = p
                            .path
                            .get_ident()
                            .and_then(|i| STRING_TO_PRIMITIVE.get(i.to_string().as_str()))
                        {
                            return TypeName::PrimitiveSlice(
                                Some((lifetime, mutability)),
                                *primitive,
                            );
                        }
                    }
                }
                TypeName::Reference(
                    lifetime,
                    mutability,
                    Box::new(TypeName::from_syn(r.elem.as_ref(), self_path_type)),
                )
            }
            syn::Type::Path(p) => {
                if let Some(primitive) = p
                    .path
                    .get_ident()
                    .and_then(|i| STRING_TO_PRIMITIVE.get(i.to_string().as_str()))
                {
                    TypeName::Primitive(*primitive)
                } else if p.path.segments.len() == 1 && p.path.segments[0].ident == "Box" {
                    if let PathArguments::AngleBracketed(type_args) = &p.path.segments[0].arguments
                    {
                        if let GenericArgument::Type(syn::Type::Slice(slice)) = &type_args.args[0] {
                            if let TypeName::Primitive(p) =
                                TypeName::from_syn(&slice.elem, self_path_type)
                            {
                                TypeName::PrimitiveSlice(None, p)
                            } else {
                                panic!("Owned slices only support primitives.")
                            }
                        } else if let GenericArgument::Type(tpe) = &type_args.args[0] {
                            if tpe.to_token_stream().to_string() == "DiplomatStr" {
                                TypeName::StrReference(None, StringEncoding::UnvalidatedUtf8)
                            } else if tpe.to_token_stream().to_string() == "DiplomatStr16" {
                                TypeName::StrReference(None, StringEncoding::UnvalidatedUtf16)
                            } else if tpe.to_token_stream().to_string() == "str" {
                                TypeName::StrReference(None, StringEncoding::Utf8)
                            } else {
                                TypeName::Box(Box::new(TypeName::from_syn(tpe, self_path_type)))
                            }
                        } else {
                            panic!("Expected first type argument for Box to be a type")
                        }
                    } else {
                        panic!("Expected angle brackets for Box type")
                    }
                } else if p.path.segments.len() == 1 && p.path.segments[0].ident == "Option" {
                    if let PathArguments::AngleBracketed(type_args) = &p.path.segments[0].arguments
                    {
                        if let GenericArgument::Type(tpe) = &type_args.args[0] {
                            TypeName::Option(Box::new(TypeName::from_syn(tpe, self_path_type)))
                        } else {
                            panic!("Expected first type argument for Option to be a type")
                        }
                    } else {
                        panic!("Expected angle brackets for Option type")
                    }
                } else if p.path.segments.len() == 1 && p.path.segments[0].ident == "Self" {
                    if let Some(self_path_type) = self_path_type {
                        TypeName::SelfType(self_path_type)
                    } else {
                        panic!("Cannot have `Self` type outside of a method");
                    }
                } else if p.path.segments.len() == 1 && p.path.segments[0].ident == "Result"
                    || is_runtime_type(p, "DiplomatResult")
                {
                    if let PathArguments::AngleBracketed(type_args) =
                        &p.path.segments.last().unwrap().arguments
                    {
                        if let (GenericArgument::Type(ok), GenericArgument::Type(err)) =
                            (&type_args.args[0], &type_args.args[1])
                        {
                            let ok = TypeName::from_syn(ok, self_path_type.clone());
                            let err = TypeName::from_syn(err, self_path_type);
                            TypeName::Result(
                                Box::new(ok),
                                Box::new(err),
                                !is_runtime_type(p, "DiplomatResult"),
                            )
                        } else {
                            panic!("Expected both type arguments for Result to be a type")
                        }
                    } else {
                        panic!("Expected angle brackets for Result type")
                    }
                } else if is_runtime_type(p, "DiplomatWriteable") {
                    TypeName::Writeable
                } else {
                    TypeName::Named(PathType::from(p))
                }
            }
            syn::Type::Tuple(tup) => {
                if tup.elems.is_empty() {
                    TypeName::Unit
                } else {
                    todo!("Tuples are not currently supported")
                }
            }
            other => panic!("Unsupported type: {}", other.to_token_stream()),
        }
    }

    /// Returns `true` if `self` is the `TypeName::SelfType` variant, otherwise
    /// `false`.
    pub fn is_self(&self) -> bool {
        matches!(self, TypeName::SelfType(_))
    }

    /// Recurse down the type tree, visiting all lifetimes.
    ///
    /// Using this function, you can collect all the lifetimes into a collection,
    /// or examine each one without having to make any additional allocations.
    pub fn visit_lifetimes<'a, F, B>(&'a self, visit: &mut F) -> ControlFlow<B>
    where
        F: FnMut(&'a Lifetime, LifetimeOrigin) -> ControlFlow<B>,
    {
        match self {
            TypeName::Named(path_type) | TypeName::SelfType(path_type) => path_type
                .lifetimes
                .iter()
                .try_for_each(|lt| visit(lt, LifetimeOrigin::Named)),
            TypeName::Reference(lt, _, ty) => {
                ty.visit_lifetimes(visit)?;
                visit(lt, LifetimeOrigin::Reference)
            }
            TypeName::Box(ty) | TypeName::Option(ty) => ty.visit_lifetimes(visit),
            TypeName::Result(ok, err, _) => {
                ok.visit_lifetimes(visit)?;
                err.visit_lifetimes(visit)
            }
            TypeName::StrReference(Some(lt), ..) => visit(lt, LifetimeOrigin::StrReference),
            TypeName::PrimitiveSlice(Some((lt, _)), ..) => {
                visit(lt, LifetimeOrigin::PrimitiveSlice)
            }
            _ => ControlFlow::Continue(()),
        }
    }

    /// Returns `true` if any lifetime satisfies a predicate, otherwise `false`.
    ///
    /// This method is short-circuiting, meaning that if the predicate ever succeeds,
    /// it will return immediately.
    pub fn any_lifetime<'a, F>(&'a self, mut f: F) -> bool
    where
        F: FnMut(&'a Lifetime, LifetimeOrigin) -> bool,
    {
        self.visit_lifetimes(&mut |lifetime, origin| {
            if f(lifetime, origin) {
                ControlFlow::Break(())
            } else {
                ControlFlow::Continue(())
            }
        })
        .is_break()
    }

    /// Returns `true` if all lifetimes satisfy a predicate, otherwise `false`.
    ///
    /// This method is short-circuiting, meaning that if the predicate ever fails,
    /// it will return immediately.
    pub fn all_lifetimes<'a, F>(&'a self, mut f: F) -> bool
    where
        F: FnMut(&'a Lifetime, LifetimeOrigin) -> bool,
    {
        self.visit_lifetimes(&mut |lifetime, origin| {
            if f(lifetime, origin) {
                ControlFlow::Continue(())
            } else {
                ControlFlow::Break(())
            }
        })
        .is_continue()
    }

    /// Returns all lifetimes in a [`LifetimeEnv`] that must live at least as
    /// long as the type.
    pub fn longer_lifetimes<'env>(
        &self,
        lifetime_env: &'env LifetimeEnv,
    ) -> Vec<&'env NamedLifetime> {
        self.transitive_lifetime_bounds(LifetimeTransitivity::longer(lifetime_env))
    }

    /// Returns all lifetimes in a [`LifetimeEnv`] that are outlived by the type.
    pub fn shorter_lifetimes<'env>(
        &self,
        lifetime_env: &'env LifetimeEnv,
    ) -> Vec<&'env NamedLifetime> {
        self.transitive_lifetime_bounds(LifetimeTransitivity::shorter(lifetime_env))
    }

    /// Visits the provided [`LifetimeTransitivity`] value with all `NamedLifetime`s
    /// in the type tree, and returns the transitively reachable lifetimes.
    fn transitive_lifetime_bounds<'env>(
        &self,
        mut transitivity: LifetimeTransitivity<'env>,
    ) -> Vec<&'env NamedLifetime> {
        self.visit_lifetimes(&mut |lifetime, _| -> ControlFlow<()> {
            if let Lifetime::Named(named) = lifetime {
                transitivity.visit(named);
            }
            ControlFlow::Continue(())
        });
        transitivity.finish()
    }

<<<<<<< HEAD
    fn check_opaque<'a>(
        &'a self,
        in_path: &Path,
        env: &Env,
        behind_reference: bool,
        errors: &mut Vec<ValidityError>,
    ) {
        match self {
            TypeName::Reference(.., underlying) => {
                underlying.check_opaque(in_path, env, true, errors)
            }
            TypeName::Box(underlying) => underlying.check_opaque(in_path, env, true, errors),
            TypeName::Option(underlying) => underlying.check_opaque(in_path, env, false, errors),
            TypeName::Result(ok, err, _) => {
                ok.check_opaque(in_path, env, false, errors);
                err.check_opaque(in_path, env, false, errors);
            }
            TypeName::Named(path_type) => {
                if let CustomType::Opaque(_) = path_type.resolve(in_path, env) {
                    if !behind_reference {
                        errors.push(ValidityError::OpaqueAsValue(self.clone()))
                    }
                } else if behind_reference {
                    errors.push(ValidityError::NonOpaqueBehindRef(self.clone()))
                }
            }
            _ => {}
        }
    }

    // Disallow non-pointer containing Option<T> in non-return position
    fn check_option(&self, errors: &mut Vec<ValidityError>, is_return_position: bool) {
        match self {
            TypeName::Reference(.., underlying) => underlying.check_option(errors, false),
            TypeName::Box(underlying) => underlying.check_option(errors, false),
            TypeName::Option(underlying) => {
                if !underlying.is_pointer() && !is_return_position {
                    errors.push(ValidityError::OptionNotInReturnPosition(self.clone()))
                } else {
                    underlying.check_option(errors, false);
                }
            }
            TypeName::Result(ok, err, _) => {
                ok.check_option(errors, false);
                err.check_option(errors, false);
            }
            _ => {}
        }
    }

    // Disallow Result in non-return position
    fn check_result(&self, errors: &mut Vec<ValidityError>, is_return_position: bool) {
        match self {
            TypeName::Reference(.., underlying) => underlying.check_result(errors, false),
            TypeName::Box(underlying) => underlying.check_result(errors, false),
            TypeName::Option(underlying) => underlying.check_result(errors, false),
            TypeName::Result(ok, err, _) => {
                if !is_return_position {
                    errors.push(ValidityError::ResultNotInReturnPosition(self.clone()))
                } else {
                    ok.check_result(errors, false);
                    err.check_result(errors, false);
                }
            }
            _ => {}
        }
    }

    /// Checks that any references to opaque structs in parameters or return values
    /// are always behind a box or reference, and that non-opaque custom types are *never* behind
    /// references or boxes.
    ///
    /// Also checks that there are no elided lifetimes in the return type.
    ///
    /// Errors are pushed into the `errors` vector.
    pub fn check_validity<'a>(
        &'a self,
        in_path: &Path,
        env: &Env,
        errors: &mut Vec<ValidityError>,
        is_return_position: bool,
    ) {
        self.check_opaque(in_path, env, false, errors);
        self.check_option(errors, is_return_position);
        self.check_result(errors, is_return_position);
    }

    /// Checks the validity of return types.
    ///
    /// This is equivalent to `TypeName::check_validity`, but it also ensures
    /// that the type doesn't elide any lifetimes.
    ///
    /// Once we decide to support lifetime elision in return types, this function
    /// will probably be removed.
    pub fn check_return_type_validity(
        &self,
        in_path: &Path,
        env: &Env,
        errors: &mut Vec<ValidityError>,
    ) {
        self.check_validity(in_path, env, errors, true);
        self.check_lifetime_elision(self, in_path, env, errors);
    }

    /// Checks that there aren't any elided lifetimes.
    fn check_lifetime_elision(
        &self,
        full_type: &Self,
        in_path: &Path,
        env: &Env,
        errors: &mut Vec<ValidityError>,
    ) {
        match self {
            TypeName::Named(path_type) | TypeName::SelfType(path_type) => {
                let (_path, custom) = path_type.resolve_with_path(in_path, env);
                if let Some(lifetimes) = custom.lifetimes() {
                    let lifetimes_provided = path_type
                        .lifetimes
                        .iter()
                        .filter(|lt| !matches!(lt, Lifetime::Anonymous))
                        .count();

                    if lifetimes_provided != lifetimes.len() {
                        // There's a discrepency between the number of declared
                        // lifetimes and the number of lifetimes provided in
                        // the return type, so there must have been elision.
                        errors.push(ValidityError::LifetimeElisionInReturn {
                            full_type: full_type.clone(),
                            sub_type: self.clone(),
                        });
                    } else {
                        // The struct was written with the number of lifetimes
                        // that it was declared with, so we're good.
                    }
                } else {
                    // `CustomType::Enum`, which doesn't have any lifetimes.
                    // We already checked that enums don't have generics in
                    // core.
                }
            }
            TypeName::Reference(lifetime, _, ty) => {
                if let Lifetime::Anonymous = lifetime {
                    errors.push(ValidityError::LifetimeElisionInReturn {
                        full_type: full_type.clone(),
                        sub_type: self.clone(),
                    });
                }

                ty.check_lifetime_elision(full_type, in_path, env, errors);
            }
            TypeName::Box(ty) | TypeName::Option(ty) => {
                ty.check_lifetime_elision(full_type, in_path, env, errors)
            }
            TypeName::Result(ok, err, _) => {
                ok.check_lifetime_elision(full_type, in_path, env, errors);
                err.check_lifetime_elision(full_type, in_path, env, errors);
            }
            TypeName::StrReference(Some(Lifetime::Anonymous), ..)
            | TypeName::PrimitiveSlice(Some((Lifetime::Anonymous, _)), ..) => {
                errors.push(ValidityError::LifetimeElisionInReturn {
                    full_type: full_type.clone(),
                    sub_type: self.clone(),
                });
            }
            _ => {}
        }
    }

=======
>>>>>>> b6bbf2fa
    pub fn is_zst(&self) -> bool {
        // check_zst() prevents non-unit types from being ZSTs
        matches!(*self, TypeName::Unit)
    }

    pub fn is_pointer(&self) -> bool {
        matches!(*self, TypeName::Reference(..) | TypeName::Box(_))
    }
}

#[non_exhaustive]
pub enum LifetimeOrigin {
    Named,
    Reference,
    StrReference,
    PrimitiveSlice,
}

fn is_runtime_type(p: &TypePath, name: &str) -> bool {
    (p.path.segments.len() == 1 && p.path.segments[0].ident == name)
        || (p.path.segments.len() == 2
            && p.path.segments[0].ident == "diplomat_runtime"
            && p.path.segments[1].ident == name)
}

impl fmt::Display for TypeName {
    fn fmt(&self, f: &mut fmt::Formatter) -> fmt::Result {
        match self {
            TypeName::Primitive(p) => p.fmt(f),
            TypeName::Named(p) | TypeName::SelfType(p) => p.fmt(f),
            TypeName::Reference(lifetime, mutability, typ) => {
                write!(f, "{}{typ}", ReferenceDisplay(lifetime, mutability))
            }
            TypeName::Box(typ) => write!(f, "Box<{typ}>"),
            TypeName::Option(typ) => write!(f, "Option<{typ}>"),
            TypeName::Result(ok, err, _) => {
                write!(f, "Result<{ok}, {err}>")
            }
            TypeName::Writeable => "DiplomatWriteable".fmt(f),
            TypeName::StrReference(Some(lifetime), StringEncoding::UnvalidatedUtf8) => {
                write!(
                    f,
                    "{}DiplomatStr",
                    ReferenceDisplay(lifetime, &Mutability::Immutable)
                )
            }
            TypeName::StrReference(Some(lifetime), StringEncoding::UnvalidatedUtf16) => {
                write!(
                    f,
                    "{}DiplomatStr16",
                    ReferenceDisplay(lifetime, &Mutability::Immutable)
                )
            }
            TypeName::StrReference(Some(lifetime), StringEncoding::Utf8) => {
                write!(
                    f,
                    "{}str",
                    ReferenceDisplay(lifetime, &Mutability::Immutable)
                )
            }
            TypeName::StrReference(None, StringEncoding::UnvalidatedUtf8) => {
                write!(f, "Box<DiplomatStr>")
            }
            TypeName::StrReference(None, StringEncoding::UnvalidatedUtf16) => {
                write!(f, "Box<DiplomatStr16>")
            }
            TypeName::StrReference(None, StringEncoding::Utf8) => {
                write!(f, "Box<str>")
            }
            TypeName::PrimitiveSlice(Some((lifetime, mutability)), typ) => {
                write!(f, "{}[{typ}]", ReferenceDisplay(lifetime, mutability))
            }
            TypeName::PrimitiveSlice(None, typ) => write!(f, "Box<[{typ}]>"),
            TypeName::Unit => "()".fmt(f),
        }
    }
}

/// An [`fmt::Display`] type for formatting Rust references.
///
/// # Examples
///
/// ```ignore
/// let lifetime = Lifetime::from(&syn::parse_str::<syn::Lifetime>("'a"));
/// let mutability = Mutability::Mutable;
/// // ...
/// let fmt = format!("{}[u8]", ReferenceDisplay(&lifetime, &mutability));
///
/// assert_eq!(fmt, "&'a mut [u8]");
/// ```
struct ReferenceDisplay<'a>(&'a Lifetime, &'a Mutability);

impl<'a> fmt::Display for ReferenceDisplay<'a> {
    fn fmt(&self, f: &mut fmt::Formatter) -> fmt::Result {
        match self.0 {
            Lifetime::Static => "&'static ".fmt(f)?,
            Lifetime::Named(lifetime) => write!(f, "&{lifetime} ")?,
            Lifetime::Anonymous => '&'.fmt(f)?,
        }

        if self.1.is_mutable() {
            "mut ".fmt(f)?;
        }

        Ok(())
    }
}

impl fmt::Display for PathType {
    fn fmt(&self, f: &mut fmt::Formatter) -> fmt::Result {
        self.path.fmt(f)?;

        if let Some((first, rest)) = self.lifetimes.split_first() {
            write!(f, "<{first}")?;
            for lifetime in rest {
                write!(f, ", {lifetime}")?;
            }
            '>'.fmt(f)?;
        }
        Ok(())
    }
}

/// A built-in Rust primitive scalar type.
#[derive(Clone, Copy, PartialEq, Eq, Hash, Serialize, Deserialize, Debug)]
#[allow(non_camel_case_types)]
#[allow(clippy::exhaustive_enums)] // there are only these (scalar types)
pub enum PrimitiveType {
    i8,
    u8,
    i16,
    u16,
    i32,
    u32,
    i64,
    u64,
    i128,
    u128,
    isize,
    usize,
    f32,
    f64,
    bool,
    char,
    /// a primitive byte that is not meant to be interpreted numerically
    /// in languages that don't have fine-grained integer types
    byte,
}

impl fmt::Display for PrimitiveType {
    fn fmt(&self, f: &mut fmt::Formatter) -> fmt::Result {
        match self {
            PrimitiveType::i8 => "i8",
            PrimitiveType::u8 | PrimitiveType::byte => "u8",
            PrimitiveType::i16 => "i16",
            PrimitiveType::u16 => "u16",
            PrimitiveType::i32 => "i32",
            PrimitiveType::u32 => "u32",
            PrimitiveType::i64 => "i64",
            PrimitiveType::u64 => "u64",
            PrimitiveType::i128 => "i128",
            PrimitiveType::u128 => "u128",
            PrimitiveType::isize => "isize",
            PrimitiveType::usize => "usize",
            PrimitiveType::f32 => "f32",
            PrimitiveType::f64 => "f64",
            PrimitiveType::bool => "bool",
            PrimitiveType::char => "char",
        }
        .fmt(f)
    }
}

lazy_static! {
    static ref PRIMITIVES_MAPPING: [(&'static str, PrimitiveType); 17] = [
        ("i8", PrimitiveType::i8),
        ("u8", PrimitiveType::u8),
        ("i16", PrimitiveType::i16),
        ("u16", PrimitiveType::u16),
        ("i32", PrimitiveType::i32),
        ("u32", PrimitiveType::u32),
        ("i64", PrimitiveType::i64),
        ("u64", PrimitiveType::u64),
        ("i128", PrimitiveType::i128),
        ("u128", PrimitiveType::u128),
        ("isize", PrimitiveType::isize),
        ("usize", PrimitiveType::usize),
        ("f32", PrimitiveType::f32),
        ("f64", PrimitiveType::f64),
        ("bool", PrimitiveType::bool),
        ("DiplomatChar", PrimitiveType::char),
        ("DiplomatByte", PrimitiveType::byte),
    ];
    static ref STRING_TO_PRIMITIVE: HashMap<&'static str, PrimitiveType> =
        PRIMITIVES_MAPPING.iter().cloned().collect();
    static ref PRIMITIVE_TO_STRING: HashMap<PrimitiveType, &'static str> =
        PRIMITIVES_MAPPING.iter().map(|t| (t.1, t.0)).collect();
}

#[cfg(test)]
mod tests {
    use insta;

    use syn;

    use super::TypeName;

    #[test]
    fn typename_primitives() {
        insta::assert_yaml_snapshot!(TypeName::from_syn(
            &syn::parse_quote! {
                i32
            },
            None
        ));

        insta::assert_yaml_snapshot!(TypeName::from_syn(
            &syn::parse_quote! {
                usize
            },
            None
        ));

        insta::assert_yaml_snapshot!(TypeName::from_syn(
            &syn::parse_quote! {
                bool
            },
            None
        ));
    }

    #[test]
    fn typename_named() {
        insta::assert_yaml_snapshot!(TypeName::from_syn(
            &syn::parse_quote! {
                MyLocalStruct
            },
            None
        ));
    }

    #[test]
    fn typename_references() {
        insta::assert_yaml_snapshot!(TypeName::from_syn(
            &syn::parse_quote! {
                &i32
            },
            None
        ));

        insta::assert_yaml_snapshot!(TypeName::from_syn(
            &syn::parse_quote! {
                &mut MyLocalStruct
            },
            None
        ));
    }

    #[test]
    fn typename_boxes() {
        insta::assert_yaml_snapshot!(TypeName::from_syn(
            &syn::parse_quote! {
                Box<i32>
            },
            None
        ));

        insta::assert_yaml_snapshot!(TypeName::from_syn(
            &syn::parse_quote! {
                Box<MyLocalStruct>
            },
            None
        ));
    }

    #[test]
    fn typename_option() {
        insta::assert_yaml_snapshot!(TypeName::from_syn(
            &syn::parse_quote! {
                Option<i32>
            },
            None
        ));

        insta::assert_yaml_snapshot!(TypeName::from_syn(
            &syn::parse_quote! {
                Option<MyLocalStruct>
            },
            None
        ));
    }

    #[test]
    fn typename_result() {
        insta::assert_yaml_snapshot!(TypeName::from_syn(
            &syn::parse_quote! {
                DiplomatResult<MyLocalStruct, i32>
            },
            None
        ));

        insta::assert_yaml_snapshot!(TypeName::from_syn(
            &syn::parse_quote! {
                DiplomatResult<(), MyLocalStruct>
            },
            None
        ));

        insta::assert_yaml_snapshot!(TypeName::from_syn(
            &syn::parse_quote! {
                Result<MyLocalStruct, i32>
            },
            None
        ));

        insta::assert_yaml_snapshot!(TypeName::from_syn(
            &syn::parse_quote! {
                Result<(), MyLocalStruct>
            },
            None
        ));
    }

    #[test]
    fn lifetimes() {
        insta::assert_yaml_snapshot!(TypeName::from_syn(
            &syn::parse_quote! {
                Foo<'a, 'b>
            },
            None
        ));

        insta::assert_yaml_snapshot!(TypeName::from_syn(
            &syn::parse_quote! {
                ::core::my_type::Foo
            },
            None
        ));

        insta::assert_yaml_snapshot!(TypeName::from_syn(
            &syn::parse_quote! {
                ::core::my_type::Foo<'test>
            },
            None
        ));

        insta::assert_yaml_snapshot!(TypeName::from_syn(
            &syn::parse_quote! {
                Option<Ref<'object>>
            },
            None
        ));

        insta::assert_yaml_snapshot!(TypeName::from_syn(
            &syn::parse_quote! {
                Foo<'a, 'b, 'c, 'd>
            },
            None
        ));

        insta::assert_yaml_snapshot!(TypeName::from_syn(
            &syn::parse_quote! {
                very::long::path::to::my::Type<'x, 'y, 'z>
            },
            None
        ));

        insta::assert_yaml_snapshot!(TypeName::from_syn(
            &syn::parse_quote! {
                Result<OkRef<'a, 'b>, ErrRef<'c>>
            },
            None
        ));
    }
}<|MERGE_RESOLUTION|>--- conflicted
+++ resolved
@@ -768,177 +768,6 @@
         transitivity.finish()
     }
 
-<<<<<<< HEAD
-    fn check_opaque<'a>(
-        &'a self,
-        in_path: &Path,
-        env: &Env,
-        behind_reference: bool,
-        errors: &mut Vec<ValidityError>,
-    ) {
-        match self {
-            TypeName::Reference(.., underlying) => {
-                underlying.check_opaque(in_path, env, true, errors)
-            }
-            TypeName::Box(underlying) => underlying.check_opaque(in_path, env, true, errors),
-            TypeName::Option(underlying) => underlying.check_opaque(in_path, env, false, errors),
-            TypeName::Result(ok, err, _) => {
-                ok.check_opaque(in_path, env, false, errors);
-                err.check_opaque(in_path, env, false, errors);
-            }
-            TypeName::Named(path_type) => {
-                if let CustomType::Opaque(_) = path_type.resolve(in_path, env) {
-                    if !behind_reference {
-                        errors.push(ValidityError::OpaqueAsValue(self.clone()))
-                    }
-                } else if behind_reference {
-                    errors.push(ValidityError::NonOpaqueBehindRef(self.clone()))
-                }
-            }
-            _ => {}
-        }
-    }
-
-    // Disallow non-pointer containing Option<T> in non-return position
-    fn check_option(&self, errors: &mut Vec<ValidityError>, is_return_position: bool) {
-        match self {
-            TypeName::Reference(.., underlying) => underlying.check_option(errors, false),
-            TypeName::Box(underlying) => underlying.check_option(errors, false),
-            TypeName::Option(underlying) => {
-                if !underlying.is_pointer() && !is_return_position {
-                    errors.push(ValidityError::OptionNotInReturnPosition(self.clone()))
-                } else {
-                    underlying.check_option(errors, false);
-                }
-            }
-            TypeName::Result(ok, err, _) => {
-                ok.check_option(errors, false);
-                err.check_option(errors, false);
-            }
-            _ => {}
-        }
-    }
-
-    // Disallow Result in non-return position
-    fn check_result(&self, errors: &mut Vec<ValidityError>, is_return_position: bool) {
-        match self {
-            TypeName::Reference(.., underlying) => underlying.check_result(errors, false),
-            TypeName::Box(underlying) => underlying.check_result(errors, false),
-            TypeName::Option(underlying) => underlying.check_result(errors, false),
-            TypeName::Result(ok, err, _) => {
-                if !is_return_position {
-                    errors.push(ValidityError::ResultNotInReturnPosition(self.clone()))
-                } else {
-                    ok.check_result(errors, false);
-                    err.check_result(errors, false);
-                }
-            }
-            _ => {}
-        }
-    }
-
-    /// Checks that any references to opaque structs in parameters or return values
-    /// are always behind a box or reference, and that non-opaque custom types are *never* behind
-    /// references or boxes.
-    ///
-    /// Also checks that there are no elided lifetimes in the return type.
-    ///
-    /// Errors are pushed into the `errors` vector.
-    pub fn check_validity<'a>(
-        &'a self,
-        in_path: &Path,
-        env: &Env,
-        errors: &mut Vec<ValidityError>,
-        is_return_position: bool,
-    ) {
-        self.check_opaque(in_path, env, false, errors);
-        self.check_option(errors, is_return_position);
-        self.check_result(errors, is_return_position);
-    }
-
-    /// Checks the validity of return types.
-    ///
-    /// This is equivalent to `TypeName::check_validity`, but it also ensures
-    /// that the type doesn't elide any lifetimes.
-    ///
-    /// Once we decide to support lifetime elision in return types, this function
-    /// will probably be removed.
-    pub fn check_return_type_validity(
-        &self,
-        in_path: &Path,
-        env: &Env,
-        errors: &mut Vec<ValidityError>,
-    ) {
-        self.check_validity(in_path, env, errors, true);
-        self.check_lifetime_elision(self, in_path, env, errors);
-    }
-
-    /// Checks that there aren't any elided lifetimes.
-    fn check_lifetime_elision(
-        &self,
-        full_type: &Self,
-        in_path: &Path,
-        env: &Env,
-        errors: &mut Vec<ValidityError>,
-    ) {
-        match self {
-            TypeName::Named(path_type) | TypeName::SelfType(path_type) => {
-                let (_path, custom) = path_type.resolve_with_path(in_path, env);
-                if let Some(lifetimes) = custom.lifetimes() {
-                    let lifetimes_provided = path_type
-                        .lifetimes
-                        .iter()
-                        .filter(|lt| !matches!(lt, Lifetime::Anonymous))
-                        .count();
-
-                    if lifetimes_provided != lifetimes.len() {
-                        // There's a discrepency between the number of declared
-                        // lifetimes and the number of lifetimes provided in
-                        // the return type, so there must have been elision.
-                        errors.push(ValidityError::LifetimeElisionInReturn {
-                            full_type: full_type.clone(),
-                            sub_type: self.clone(),
-                        });
-                    } else {
-                        // The struct was written with the number of lifetimes
-                        // that it was declared with, so we're good.
-                    }
-                } else {
-                    // `CustomType::Enum`, which doesn't have any lifetimes.
-                    // We already checked that enums don't have generics in
-                    // core.
-                }
-            }
-            TypeName::Reference(lifetime, _, ty) => {
-                if let Lifetime::Anonymous = lifetime {
-                    errors.push(ValidityError::LifetimeElisionInReturn {
-                        full_type: full_type.clone(),
-                        sub_type: self.clone(),
-                    });
-                }
-
-                ty.check_lifetime_elision(full_type, in_path, env, errors);
-            }
-            TypeName::Box(ty) | TypeName::Option(ty) => {
-                ty.check_lifetime_elision(full_type, in_path, env, errors)
-            }
-            TypeName::Result(ok, err, _) => {
-                ok.check_lifetime_elision(full_type, in_path, env, errors);
-                err.check_lifetime_elision(full_type, in_path, env, errors);
-            }
-            TypeName::StrReference(Some(Lifetime::Anonymous), ..)
-            | TypeName::PrimitiveSlice(Some((Lifetime::Anonymous, _)), ..) => {
-                errors.push(ValidityError::LifetimeElisionInReturn {
-                    full_type: full_type.clone(),
-                    sub_type: self.clone(),
-                });
-            }
-            _ => {}
-        }
-    }
-
-=======
->>>>>>> b6bbf2fa
     pub fn is_zst(&self) -> bool {
         // check_zst() prevents non-unit types from being ZSTs
         matches!(*self, TypeName::Unit)
