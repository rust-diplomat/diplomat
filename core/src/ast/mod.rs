--- conflicted
+++ resolved
@@ -15,17 +15,12 @@
 pub use enums::Enum;
 
 mod types;
-<<<<<<< HEAD
-pub use types::{CustomType, ModSymbol, Mutability, PathType, PrimitiveType, TypeName};
+pub use types::{
+    CustomType, LifetimeOrigin, ModSymbol, Mutability, PathType, PrimitiveType, TypeName,
+};
 
 mod lifetimes;
 pub use lifetimes::{Lifetime, LifetimeEnv};
-=======
-pub use types::{
-    CustomType, Lifetime, LifetimeDef, LifetimeOrigin, ModSymbol, Mutability, PathType,
-    PrimitiveType, TypeName,
-};
->>>>>>> c9476d68
 
 mod paths;
 pub use paths::Path;
