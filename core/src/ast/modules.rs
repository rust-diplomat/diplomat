use serde::{Deserialize, Serialize};
use std::collections::BTreeMap;
use std::collections::HashSet;

use quote::ToTokens;
use syn::{ImplItem, Item, ItemMod, UseTree, Visibility};

use super::{
<<<<<<< HEAD
    CustomType, Enum, Method, ModSymbol, OpaqueStruct, Path, PathType, RustLink, Struct,
    ValidityError,
};
use crate::environment::*;
=======
    CustomType, Enum, Ident, Method, ModSymbol, OpaqueStruct, Path, Struct, ValidityError,
};
use crate::{ast::PathType, environment::*};

>>>>>>> ce93a1b3
#[derive(Clone, Serialize, Deserialize, Debug)]
pub struct Module {
    pub name: Ident,
    pub imports: Vec<(Path, Ident)>,
    pub declared_types: BTreeMap<Ident, CustomType>,
    pub sub_modules: Vec<Module>,
}

impl Module {
    pub fn check_validity(&self, in_path: &Path, env: &Env, errors: &mut Vec<ValidityError>) {
        self.declared_types.values().for_each(|t| {
            t.check_validity(&in_path.sub_path(self.name.clone()), env, errors);
        });

        self.sub_modules.iter().for_each(|t| {
            t.check_validity(&in_path.sub_path(self.name.clone()), env, errors);
        });
    }

    pub fn all_rust_links(&self) -> HashSet<&RustLink> {
        let mut rust_links = self
            .declared_types
            .values()
            .filter_map(|t| t.docs().rust_link())
            .collect::<HashSet<_>>();

        self.sub_modules.iter().for_each(|m| {
            rust_links.extend(m.all_rust_links().iter());
        });
        rust_links
    }

    fn insert_all_types(&self, in_path: Path, out: &mut Env) {
        let mut mod_symbols = ModuleEnv::default();

        self.imports.iter().for_each(|(path, name)| {
            mod_symbols.insert(name.clone(), ModSymbol::Alias(path.clone()));
        });

        self.declared_types.iter().for_each(|(k, v)| {
            if mod_symbols
                .insert(k.clone(), ModSymbol::CustomType(v.clone()))
                .is_some()
            {
                panic!("Two types were declared with the same name, this needs to be implemented");
            }
        });

        let path_to_self = in_path.sub_path(self.name.clone());
        self.sub_modules.iter().for_each(|m| {
            m.insert_all_types(path_to_self.clone(), out);
            mod_symbols.insert(m.name.clone(), ModSymbol::SubModule(m.name.clone()));
        });

        out.insert(path_to_self, mod_symbols);
    }

    pub fn from_syn(input: &ItemMod, force_analyze: bool) -> Module {
        let mut custom_types_by_name = BTreeMap::new();
        let mut sub_modules = Vec::new();
        let mut imports = Vec::new();

        let analyze_types = force_analyze
            || input
                .attrs
                .iter()
                .any(|a| a.path.to_token_stream().to_string() == "diplomat :: bridge");

        input
            .content
            .as_ref()
            .map(|t| &t.1[..])
            .unwrap_or_default()
            .iter()
            .for_each(|a| match a {
                Item::Use(u) => {
                    if analyze_types {
                        extract_imports(&Path::empty(), &u.tree, &mut imports);
                    }
                }
                Item::Struct(strct) => {
                    if analyze_types {
                        if strct
                            .attrs
                            .iter()
                            .any(|a| a.path.to_token_stream().to_string() == "diplomat :: opaque")
                        {
                            custom_types_by_name.insert(
                                (&strct.ident).into(),
                                CustomType::Opaque(OpaqueStruct::from(strct)),
                            );
                        } else {
                            custom_types_by_name.insert(
                                (&strct.ident).into(),
                                CustomType::Struct(Struct::from(strct)),
                            );
                        }
                    }
                }

                Item::Enum(enm) => {
                    if analyze_types {
                        custom_types_by_name
                            .insert((&enm.ident).into(), CustomType::Enum(Enum::from(enm)));
                    }
                }

                Item::Impl(imp) => {
                    if analyze_types {
                        assert!(imp.trait_.is_none());

                        let self_path = match imp.self_ty.as_ref() {
                            syn::Type::Path(s) => PathType::from(s),
                            _ => panic!("Self type not found"),
                        };

                        let mut new_methods = imp
                            .items
                            .iter()
                            .filter_map(|i| match i {
                                ImplItem::Method(m) => Some(m),
                                _ => None,
                            })
                            .filter(|m| matches!(m.vis, Visibility::Public(_)))
                            .map(|m| Method::from_syn(m, self_path.clone(), Some(&imp.generics)))
                            .collect();

                        let self_ident = self_path.path.elements.last().unwrap();

                        match custom_types_by_name.get_mut(self_ident).unwrap() {
                            CustomType::Struct(strct) => {
                                strct.methods.append(&mut new_methods);
                            }
                            CustomType::Opaque(strct) => {
                                strct.methods.append(&mut new_methods);
                            }
                            CustomType::Enum(enm) => {
                                enm.methods.append(&mut new_methods);
                            }
                        }
                    }
                }
                Item::Mod(item_mod) => {
                    sub_modules.push(Module::from_syn(item_mod, false));
                }
                _ => {}
            });

        Module {
            name: (&input.ident).into(),
            imports,
            declared_types: custom_types_by_name,
            sub_modules,
        }
    }
}

fn extract_imports(base_path: &Path, use_tree: &UseTree, out: &mut Vec<(Path, Ident)>) {
    match use_tree {
        UseTree::Name(name) => out.push((
            base_path.sub_path((&name.ident).into()),
            (&name.ident).into(),
        )),
        UseTree::Path(path) => {
            extract_imports(&base_path.sub_path((&path.ident).into()), &path.tree, out)
        }
        UseTree::Glob(_) => todo!("Glob imports are not yet supported"),
        UseTree::Group(group) => {
            group
                .items
                .iter()
                .for_each(|i| extract_imports(base_path, i, out));
        }
        UseTree::Rename(rename) => out.push((
            base_path.sub_path((&rename.ident).into()),
            (&rename.rename).into(),
        )),
    }
}

#[derive(Serialize, Deserialize, Clone, Debug)]
pub struct File {
    pub modules: BTreeMap<String, Module>,
}

impl File {
    /// Performs all necessary validity checks and returns any errors
    ///
    /// Environment should be passed in from `.all_types()`
    pub fn check_validity(&self, env: &Env) -> Vec<ValidityError> {
        let mut errors = vec![];
        self.modules
            .values()
            .for_each(|t| t.check_validity(&Path::empty(), env, &mut errors));
        errors
    }

    /// Fuses all declared types into a single environment `HashMap`.
    pub fn all_types(&self) -> Env {
        let mut out = Env::default();
        let mut top_symbols = ModuleEnv::default();

        self.modules.values().for_each(|m| {
            m.insert_all_types(Path::empty(), &mut out);
            top_symbols.insert(m.name.clone(), ModSymbol::SubModule(m.name.clone()));
        });

        out.insert(Path::empty(), top_symbols);

        out
    }

    pub fn all_rust_links(&self) -> HashSet<&RustLink> {
        self.modules
            .values()
            .flat_map(|m| m.all_rust_links().into_iter())
            .collect()
    }
}

impl From<&syn::File> for File {
    /// Get all custom types across all modules defined in a given file.
    fn from(file: &syn::File) -> File {
        let mut out = BTreeMap::new();
        file.items.iter().for_each(|i| {
            if let Item::Mod(item_mod) = i {
                out.insert(
                    item_mod.ident.to_string(),
                    Module::from_syn(item_mod, false),
                );
            }
        });

        File { modules: out }
    }
}

#[cfg(test)]
mod tests {
    use insta::{self, Settings};

    use syn;

    use crate::ast::{File, Module};

    #[test]
    fn simple_mod() {
        let mut settings = Settings::new();
        settings.set_sort_maps(true);

        settings.bind(|| {
            insta::assert_yaml_snapshot!(Module::from_syn(
                &syn::parse_quote! {
                    mod ffi {
                        struct NonOpaqueStruct {
                            a: i32,
                            b: Box<NonOpaqueStruct>
                        }

                        impl NonOpaqueStruct {
                            pub fn new(x: i32) -> NonOpaqueStruct {
                                unimplemented!();
                            }

                            pub fn set_a(&mut self, new_a: i32) {
                                self.a = new_a;
                            }
                        }

                        #[diplomat::opaque]
                        struct OpaqueStruct {
                            a: SomeExternalType
                        }

                        impl OpaqueStruct {
                            pub fn new() -> Box<OpaqueStruct> {
                                unimplemented!();
                            }

                            pub fn get_string(&self) -> String {
                                unimplemented!()
                            }
                        }
                    }
                },
                true
            ));
        });
    }

    #[test]
    fn method_visibility() {
        let mut settings = Settings::new();
        settings.set_sort_maps(true);

        settings.bind(|| {
            insta::assert_yaml_snapshot!(Module::from_syn(
                &syn::parse_quote! {
                    #[diplomat::bridge]
                    mod ffi {
                        struct Foo {}

                        impl Foo {
                            pub fn pub_fn() {
                                unimplemented!()
                            }
                            pub(crate) fn pub_crate_fn() {
                                unimplemented!()
                            }
                            pub(super) fn pub_super_fn() {
                                unimplemented!()
                            }
                            fn priv_fn() {
                                unimplemented!()
                            }
                        }
                    }
                },
                true
            ));
        });
    }

    #[test]
    fn import_in_non_diplomat_not_analyzed() {
        let mut settings = Settings::new();
        settings.set_sort_maps(true);

        settings.bind(|| {
            insta::assert_yaml_snapshot!(File::from(&syn::parse_quote! {
                #[diplomat::bridge]
                mod ffi {
                    struct Foo {}
                }

                mod other {
                    use something::*;
                }
            }));
        });
    }
}<|MERGE_RESOLUTION|>--- conflicted
+++ resolved
@@ -6,17 +6,10 @@
 use syn::{ImplItem, Item, ItemMod, UseTree, Visibility};
 
 use super::{
-<<<<<<< HEAD
-    CustomType, Enum, Method, ModSymbol, OpaqueStruct, Path, PathType, RustLink, Struct,
+    CustomType, Enum, Ident, Method, ModSymbol, OpaqueStruct, Path, PathType, RustLink, Struct,
     ValidityError,
 };
 use crate::environment::*;
-=======
-    CustomType, Enum, Ident, Method, ModSymbol, OpaqueStruct, Path, Struct, ValidityError,
-};
-use crate::{ast::PathType, environment::*};
-
->>>>>>> ce93a1b3
 #[derive(Clone, Serialize, Deserialize, Debug)]
 pub struct Module {
     pub name: Ident,
