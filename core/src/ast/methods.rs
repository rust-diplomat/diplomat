--- conflicted
+++ resolved
@@ -49,18 +49,6 @@
             m.sig.ident.span(),
         );
 
-<<<<<<< HEAD
-        let mut lifetime_env = LifetimeEnv::default();
-        // The impl generics _must_ be loaded into the env first, since the method
-        // generics might use lifetimes defined in the impl, and `extend_generics`
-        // panics if `'a: 'b` where `'b` isn't declared by the time it finishes.
-        if let Some(generics) = impl_generics {
-            lifetime_env.extend_generics(generics);
-        }
-        lifetime_env.extend_generics(&m.sig.generics);
-
-=======
->>>>>>> cf1e2024
         let all_params = m
             .sig
             .inputs
@@ -95,11 +83,7 @@
             self_param,
             params: all_params,
             return_type: return_ty,
-<<<<<<< HEAD
-            lifetime_env,
-=======
             lifetime_env: LifetimeEnv::from_method_item(m, impl_generics),
->>>>>>> cf1e2024
         }
     }
 
