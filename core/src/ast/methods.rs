--- conflicted
+++ resolved
@@ -2,11 +2,7 @@
 use syn::*;
 
 use super::docs::Docs;
-<<<<<<< HEAD
-use super::{Lifetime, Mutability, Path, PathType, TypeName, ValidityError};
-=======
-use super::{Lifetime, LifetimeDef, Path, PathType, TypeName, ValidityError};
->>>>>>> ea5b4b86
+use super::{Lifetime, Mutability, LifetimeDef, Path, PathType, TypeName, ValidityError};
 use crate::Env;
 
 /// A method declared in the `impl` associated with an FFI struct.
@@ -72,13 +68,8 @@
                 name: "self".to_string(),
                 ty: if let Some(ref reference) = rec.reference {
                     TypeName::Reference(
-<<<<<<< HEAD
-                        Box::new(TypeName::Named(PathType::new(self_path.clone()))),
+                        Box::new(TypeName::Named(self_path_type.clone())),
                         Mutability::from_syn(&rec.mutability),
-=======
-                        Box::new(TypeName::Named(self_path_type.clone())),
-                        rec.mutability.is_some(),
->>>>>>> ea5b4b86
                         Lifetime::from(&reference.1),
                     )
                 } else {
