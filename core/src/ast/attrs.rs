--- conflicted
+++ resolved
@@ -121,11 +121,7 @@
     let cfg_path: syn::Path = syn::parse_str("cfg").unwrap();
     let dattr_path: syn::Path = syn::parse_str("diplomat::attr").unwrap();
     let crename_attr: syn::Path = syn::parse_str("diplomat::abi_rename").unwrap();
-<<<<<<< HEAD
-    let skipast: syn::Path = syn::parse_str("diplomat::skip_if_ast").unwrap();
     let demo_path: syn::Path = syn::parse_str("diplomat::demo").unwrap();
-=======
->>>>>>> 63a00d65
     attrs.iter().filter_map(move |a| {
         if a.path() == &cfg_path {
             Some(Attr::Cfg(a.clone()))
@@ -136,16 +132,11 @@
             ))
         } else if a.path() == &crename_attr {
             Some(Attr::CRename(RenameAttr::from_meta(&a.meta).unwrap()))
-<<<<<<< HEAD
-        } else if a.path() == &skipast {
-            Some(Attr::SkipIfAst)
         } else if a.path() == &demo_path {
             Some(Attr::DemoBackend(
                 a.parse_args()
                     .expect("Failed to parse malformed diplomat::demo"),
             ))
-=======
->>>>>>> 63a00d65
         } else {
             None
         }
