--- conflicted
+++ resolved
@@ -1,11 +1,7 @@
 use serde::{Deserialize, Serialize};
 
 use super::docs::Docs;
-<<<<<<< HEAD
-use super::{Ident, LifetimeEnv, Method, NamedLifetime, PathType, TypeName};
-=======
 use super::{Ident, LifetimeEnv, Method, PathType, TypeName};
->>>>>>> cf1e2024
 
 /// A struct declaration in an FFI module that is not opaque.
 #[derive(Clone, PartialEq, Eq, Hash, Serialize, Deserialize, Debug)]
