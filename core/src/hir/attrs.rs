--- conflicted
+++ resolved
@@ -159,12 +159,6 @@
         // No special inheritance, was already appropriately inherited in AST
         this.abi_rename = ast.abi_rename.clone();
 
-<<<<<<< HEAD
-        let support = validator.attrs_supported();
-        let backend = validator.primary_name();
-
-=======
->>>>>>> 8e373324
         for attr in &ast.attrs {
             let satisfies = match validator.satisfies_cfg(&attr.cfg) {
                 Ok(satisfies) => satisfies,
