--- conflicted
+++ resolved
@@ -695,11 +695,7 @@
                 },
                 _ => {
                     self.errors.push(LoweringError::Other(format!("found Option<T>, where T isn't a reference but Option<T> requires that T is a reference to an opaque. T = {opt_ty}")));
-<<<<<<< HEAD
-                    None
-=======
                     Err(())
->>>>>>> 870e04f7
                 }
             },
             ast::TypeName::Result(_, _, _) => {
@@ -895,23 +891,17 @@
                     _ => Err(()),
                 }
             }
-<<<<<<< HEAD
-            ty @ ast::TypeName::Option(value_ty) => {
-                if let Some(ty) = self.lower_out_type(ty, return_ltl.as_mut(), in_path) {
-                    // reference type
-                    Some(ReturnType::Infallible(Some(SuccessType::OutType(ty))))
-                } else {
-                    // value type
-                    self.errors.remove(self.errors.len() - 1);
-                    self.lower_out_type(value_ty, return_ltl.as_mut(), in_path)
-                        .map(SuccessType::OutType)
-                        .map(ReturnType::Option)
-                }
-            }
-            ast::TypeName::Unit => Some(ReturnType::Infallible(writeable_option)),
-=======
+            ty @ ast::TypeName::Option(value_ty) => match &**value_ty {
+                ast::TypeName::Box(..) | ast::TypeName::Reference(..) => self
+                    .lower_out_type(ty, &mut return_ltl, in_path)
+                    .map(SuccessType::OutType)
+                    .map(ReturnType::Infallible),
+                _ => self
+                    .lower_out_type(value_ty, &mut return_ltl, in_path)
+                    .map(SuccessType::OutType)
+                    .map(ReturnType::Option),
+            },
             ast::TypeName::Unit => Ok(ReturnType::Infallible(writeable_or_unit)),
->>>>>>> 870e04f7
             ty => self
                 .lower_out_type(ty, &mut return_ltl, in_path)
                 .map(|ty| ReturnType::Infallible(SuccessType::OutType(ty))),
