use super::{
    AttributeContext, AttributeValidator, Attrs, Borrow, BoundedLifetime, Callback, CallbackParam,
    EnumDef, EnumPath, EnumVariant, Everywhere, IdentBuf, InputOnly, IntType, Lifetime,
    LifetimeEnv, LifetimeLowerer, LookupId, MaybeOwn, Method, NonOptional, OpaqueDef, OpaquePath,
    Optional, OutStructDef, OutStructField, OutStructPath, OutType, Param, ParamLifetimeLowerer,
    ParamSelf, PrimitiveType, ReturnLifetimeLowerer, ReturnType, ReturnableStructPath,
    SelfParamLifetimeLowerer, SelfType, Slice, SpecialMethod, SpecialMethodPresence, StructDef,
    StructField, StructPath, SuccessType, TyPosition, Type, TypeDef, TypeId,
};
use crate::ast::attrs::AttrInheritContext;
use crate::{ast, Env};
use core::fmt;
use strck_ident::IntoCk;

/// An error from lowering the AST to the HIR.
#[derive(Debug)]
#[non_exhaustive]
pub enum LoweringError {
    /// The purpose of having this is that translating to the HIR has enormous
    /// potential for really detailed error handling and giving suggestions.
    ///
    /// Unfortunately, working out what the error enum should look like to enable
    /// this is really hard. The plan is that once the lowering code is completely
    /// written, we ctrl+F for `"LoweringError::Other"` in the lowering code, and turn every
    /// instance into an specialized enum variant, generalizing where possible
    /// without losing any information.
    Other(String),
}

impl fmt::Display for LoweringError {
    fn fmt(&self, f: &mut fmt::Formatter) -> fmt::Result {
        match *self {
            Self::Other(ref s) => s.fmt(f),
        }
    }
}

#[derive(Default, Clone)]
pub struct ErrorContext {
    item: String,
    subitem: Option<String>,
}

impl fmt::Display for ErrorContext {
    fn fmt(&self, f: &mut fmt::Formatter) -> fmt::Result {
        if let Some(ref subitem) = self.subitem {
            write!(f, "{}::{subitem}", self.item)
        } else {
            self.item.fmt(f)
        }
    }
}

impl fmt::Debug for ErrorContext {
    fn fmt(&self, f: &mut fmt::Formatter) -> fmt::Result {
        fmt::Display::fmt(self, f)
    }
}

/// An error store, which one can push errors to. It keeps track of the
/// current "context" for the error, usually a type or a type::method. `'tree`
/// is the AST/HIR tree it is temporarily borrowing from for the context.
#[derive(Default)]
pub struct ErrorStore<'tree> {
    /// The errors
    errors: Vec<ErrorAndContext>,
    /// The current context (types, modules)
    item: &'tree str,
    /// The current sub-item context (methods, etc)
    subitem: Option<&'tree str>,
}

pub type ErrorAndContext = (ErrorContext, LoweringError);

impl<'tree> ErrorStore<'tree> {
    /// Push an error to the error store
    pub fn push(&mut self, error: LoweringError) {
        let context = ErrorContext {
            item: self.item.into(),
            subitem: self.subitem.map(|s| s.into()),
        };
        self.errors.push((context, error));
    }

    pub(super) fn take_errors(&mut self) -> Vec<ErrorAndContext> {
        core::mem::take(&mut self.errors)
    }

    pub(super) fn is_empty(&self) -> bool {
        self.errors.is_empty()
    }

    pub(super) fn set_item(&mut self, item: &'tree str) {
        self.item = item;
        self.subitem = None;
    }
    pub(super) fn set_subitem(&mut self, subitem: &'tree str) {
        self.subitem = Some(subitem);
    }
}

pub(super) struct LoweringContext<'ast> {
    pub lookup_id: LookupId<'ast>,
    pub errors: ErrorStore<'ast>,
    pub env: &'ast Env,
    pub attr_validator: Box<dyn AttributeValidator>,
}

/// An item and the info needed to
pub(crate) struct ItemAndInfo<'ast, Ast> {
    pub(crate) item: &'ast Ast,
    pub(crate) in_path: &'ast ast::Path,
    /// Any parent attributes resolved from the module, for a type context
    pub(crate) ty_parent_attrs: Attrs,

    /// Any parent attributes resolved from the module, for a method context
    pub(crate) method_parent_attrs: Attrs,
    pub(crate) id: TypeId,
}

impl<'ast> LoweringContext<'ast> {
    /// Lowers an [`ast::Ident`]s into an [`hir::IdentBuf`].
    ///
    /// If there are any errors, they're pushed to `errors` and `Err` is returned.
    pub(super) fn lower_ident(
        &mut self,
        ident: &ast::Ident,
        context: &'static str,
    ) -> Result<IdentBuf, ()> {
        match ident.as_str().ck() {
            Ok(name) => Ok(name.to_owned()),
            Err(e) => {
                self.errors.push(LoweringError::Other(format!(
                    "Ident `{ident}` from {context} could not be turned into a Rust ident: {e}"
                )));
                Err(())
            }
        }
    }

    /// Lowers multiple items at once
    fn lower_all<Ast: 'static, Hir>(
        &mut self,
        ast_defs: impl ExactSizeIterator<Item = ItemAndInfo<'ast, Ast>>,
        lower: impl Fn(&mut Self, ItemAndInfo<'ast, Ast>) -> Result<Hir, ()>,
    ) -> Result<Vec<Hir>, ()> {
        let mut hir_types = Ok(Vec::with_capacity(ast_defs.len()));

        for def in ast_defs {
            let hir_type = lower(self, def);

            match (hir_type, &mut hir_types) {
                (Ok(hir_type), Ok(hir_types)) => hir_types.push(hir_type),
                _ => hir_types = Err(()),
            }
        }

        hir_types
    }

    pub(super) fn lower_all_enums(
        &mut self,
        ast_defs: impl ExactSizeIterator<Item = ItemAndInfo<'ast, ast::Enum>>,
    ) -> Result<Vec<EnumDef>, ()> {
        self.lower_all(ast_defs, Self::lower_enum)
    }
    pub(super) fn lower_all_structs(
        &mut self,
        ast_defs: impl ExactSizeIterator<Item = ItemAndInfo<'ast, ast::Struct>>,
    ) -> Result<Vec<StructDef>, ()> {
        self.lower_all(ast_defs, Self::lower_struct)
    }
    pub(super) fn lower_all_out_structs(
        &mut self,
        ast_defs: impl ExactSizeIterator<Item = ItemAndInfo<'ast, ast::Struct>>,
    ) -> Result<Vec<OutStructDef>, ()> {
        self.lower_all(ast_defs, Self::lower_out_struct)
    }
    pub(super) fn lower_all_opaques(
        &mut self,
        ast_defs: impl ExactSizeIterator<Item = ItemAndInfo<'ast, ast::OpaqueStruct>>,
    ) -> Result<Vec<OpaqueDef>, ()> {
        self.lower_all(ast_defs, Self::lower_opaque)
    }

    fn lower_enum(&mut self, item: ItemAndInfo<'ast, ast::Enum>) -> Result<EnumDef, ()> {
        let ast_enum = item.item;
        self.errors.set_item(ast_enum.name.as_str());
        let name = self.lower_ident(&ast_enum.name, "enum name");
        let attrs = self.attr_validator.attr_from_ast(
            &ast_enum.attrs,
            &item.ty_parent_attrs,
            &mut self.errors,
        );

        let mut variants = Ok(Vec::with_capacity(ast_enum.variants.len()));
        let variant_parent_attrs = attrs.for_inheritance(AttrInheritContext::Variant);
        for (ident, discriminant, docs, attrs) in ast_enum.variants.iter() {
            let name = self.lower_ident(ident, "enum variant");
            let attrs =
                self.attr_validator
                    .attr_from_ast(attrs, &variant_parent_attrs, &mut self.errors);
            match (name, &mut variants) {
                (Ok(name), Ok(variants)) => {
                    let variant = EnumVariant {
                        docs: docs.clone(),
                        name,
                        discriminant: *discriminant,
                        attrs,
                    };
                    self.attr_validator.validate(
                        &variant.attrs,
                        AttributeContext::EnumVariant(&variant),
                        &mut self.errors,
                    );
                    variants.push(variant);
                }
                _ => variants = Err(()),
            }
        }

        let mut special_method_presence = SpecialMethodPresence::default();
        let methods = if attrs.disable {
            Vec::new()
        } else {
            self.lower_all_methods(
                &ast_enum.methods[..],
                item.in_path,
                &item.method_parent_attrs,
                item.id,
                &mut special_method_presence,
            )?
        };

        let def = EnumDef::new(
            ast_enum.docs.clone(),
            name?,
            variants?,
            methods,
            attrs,
            special_method_presence,
        );

        self.attr_validator.validate(
            &def.attrs,
            AttributeContext::Type(TypeDef::from(&def)),
            &mut self.errors,
        );

        Ok(def)
    }

    fn lower_opaque(
        &mut self,
        item: ItemAndInfo<'ast, ast::OpaqueStruct>,
    ) -> Result<OpaqueDef, ()> {
        let ast_opaque = item.item;
        self.errors.set_item(ast_opaque.name.as_str());
        let name = self.lower_ident(&ast_opaque.name, "opaque name");
        let dtor_abi_name = self.lower_ident(&ast_opaque.dtor_abi_name, "opaque dtor abi name");

        let attrs = self.attr_validator.attr_from_ast(
            &ast_opaque.attrs,
            &item.ty_parent_attrs,
            &mut self.errors,
        );
        let mut special_method_presence = SpecialMethodPresence::default();
        let methods = if attrs.disable {
            Vec::new()
        } else {
            self.lower_all_methods(
                &ast_opaque.methods[..],
                item.in_path,
                &item.method_parent_attrs,
                item.id,
                &mut special_method_presence,
            )?
        };
        let lifetimes = self.lower_type_lifetime_env(&ast_opaque.lifetimes);

        let def = OpaqueDef::new(
            ast_opaque.docs.clone(),
            name?,
            methods,
            attrs,
            lifetimes?,
            special_method_presence,
            dtor_abi_name?,
        );
        self.attr_validator.validate(
            &def.attrs,
            AttributeContext::Type(TypeDef::from(&def)),
            &mut self.errors,
        );
        Ok(def)
    }

    fn lower_struct(&mut self, item: ItemAndInfo<'ast, ast::Struct>) -> Result<StructDef, ()> {
        let ast_struct = item.item;
        self.errors.set_item(ast_struct.name.as_str());
        let struct_name = self.lower_ident(&ast_struct.name, "struct name")?;

        let mut fields = Ok(Vec::with_capacity(ast_struct.fields.len()));

        let attrs = self.attr_validator.attr_from_ast(
            &ast_struct.attrs,
            &item.ty_parent_attrs,
            &mut self.errors,
        );
        // Only compute fields if the type isn't disabled, otherwise we may encounter forbidden types
        if !attrs.disable {
            for (name, ty, docs) in ast_struct.fields.iter() {
                let name = self.lower_ident(name, "struct field name")?;
                if !ty.is_ffi_safe() {
                    let ffisafe = ty.ffi_safe_version();
                    self.errors.push(LoweringError::Other(format!(
                        "Found FFI-unsafe type {ty} in struct field {struct_name}.{name}, consider using {ffisafe}",
                    )));
                }
                let ty = self.lower_type::<Everywhere>(
                    ty,
                    &mut &ast_struct.lifetimes,
                    false,
                    item.in_path,
                );

                match (ty, &mut fields) {
                    (Ok(ty), Ok(fields)) => fields.push(StructField {
                        docs: docs.clone(),
                        name,
                        ty,
                    }),
                    _ => fields = Err(()),
                }
            }
        }
        let lifetimes = self.lower_type_lifetime_env(&ast_struct.lifetimes);

        let mut special_method_presence = SpecialMethodPresence::default();
        let methods = if attrs.disable {
            Vec::new()
        } else if ast_struct.fields.is_empty() {
            if !ast_struct.methods.is_empty() {
                self.errors.push(LoweringError::Other(format!(
                    "Methods on ZST structs are not yet implemented: {}",
                    ast_struct.name
                )));
                return Err(());
            } else {
                Vec::new()
            }
        } else {
            self.lower_all_methods(
                &ast_struct.methods[..],
                item.in_path,
                &item.method_parent_attrs,
                item.id,
                &mut special_method_presence,
            )?
        };
        let def = StructDef::new(
            ast_struct.docs.clone(),
            struct_name,
            fields?,
            methods,
            attrs,
            lifetimes?,
            special_method_presence,
        );

        self.attr_validator.validate(
            &def.attrs,
            AttributeContext::Type(TypeDef::from(&def)),
            &mut self.errors,
        );
        Ok(def)
    }

    fn lower_out_struct(
        &mut self,
        item: ItemAndInfo<'ast, ast::Struct>,
    ) -> Result<OutStructDef, ()> {
        let ast_out_struct = item.item;
        self.errors.set_item(ast_out_struct.name.as_str());
        let name = self.lower_ident(&ast_out_struct.name, "out-struct name");

        let attrs = self.attr_validator.attr_from_ast(
            &ast_out_struct.attrs,
            &item.ty_parent_attrs,
            &mut self.errors,
        );
        let fields = if ast_out_struct.fields.is_empty() {
            self.errors.push(LoweringError::Other(format!(
                "struct `{}` is a ZST because it has no fields",
                ast_out_struct.name
            )));
            Err(())
        } else {
            let mut fields = Ok(Vec::with_capacity(ast_out_struct.fields.len()));
            // Only compute fields if the type isn't disabled, otherwise we may encounter forbidden types
            if !attrs.disable {
                for (name, ty, docs) in ast_out_struct.fields.iter() {
                    let name = self.lower_ident(name, "out-struct field name");
                    let ty = self.lower_out_type(
                        ty,
                        &mut &ast_out_struct.lifetimes,
                        item.in_path,
                        true,
                        false,
                    );

                    match (name, ty, &mut fields) {
                        (Ok(name), Ok(ty), Ok(fields)) => fields.push(OutStructField {
                            docs: docs.clone(),
                            name,
                            ty,
                        }),
                        _ => fields = Err(()),
                    }
                }
            }

            fields
        };
        let mut special_method_presence = SpecialMethodPresence::default();
        let methods = if attrs.disable {
            Vec::new()
        } else {
            self.lower_all_methods(
                &ast_out_struct.methods[..],
                item.in_path,
                &item.method_parent_attrs,
                item.id,
                &mut special_method_presence,
            )?
        };

        let lifetimes = self.lower_type_lifetime_env(&ast_out_struct.lifetimes);
        let def = OutStructDef::new(
            ast_out_struct.docs.clone(),
            name?,
            fields?,
            methods,
            attrs,
            lifetimes?,
            special_method_presence,
        );

        self.attr_validator.validate(
            &def.attrs,
            AttributeContext::Type(TypeDef::from(&def)),
            &mut self.errors,
        );
        Ok(def)
    }

    /// Lowers an [`ast::Method`]s an [`hir::Method`].
    ///
    /// If there are any errors, they're pushed to `errors` and `None` is returned.
    fn lower_method(
        &mut self,
        method: &'ast ast::Method,
        in_path: &ast::Path,
        attrs: Attrs,
        self_id: TypeId,
        special_method_presence: &mut SpecialMethodPresence,
<<<<<<< HEAD
    ) -> Result<Option<Method>, ()> {
        self.errors.set_subitem(method.name.as_str());
=======
    ) -> Result<Method, ()> {
>>>>>>> df193f11
        let name = self.lower_ident(&method.name, "method name");

        let (ast_params, takes_write) = match method.params.split_last() {
            Some((last, remaining)) if last.is_write() => (remaining, true),
            _ => (&method.params[..], false),
        };

        let self_param_ltl = SelfParamLifetimeLowerer::new(&method.lifetime_env, self)?;

        let (param_self, param_ltl) = if let Some(self_param) = method.self_param.as_ref() {
            let (param_self, param_ltl) =
                self.lower_self_param(self_param, self_param_ltl, &method.abi_name, in_path)?;
            (Some(param_self), param_ltl)
        } else {
            (None, SelfParamLifetimeLowerer::no_self_ref(self_param_ltl))
        };

        
        let attrs =
            self.attr_validator
                .attr_from_ast(&method.attrs, method_parent_attrs, &mut self.errors);

        if attrs.disable {
            return Ok(None);
        }

        let (params, return_ltl) = self.lower_many_params(ast_params, param_ltl, in_path)?;

        let (output, lifetime_env) = self.lower_return_type(
            method.return_type.as_ref(),
            takes_write,
            return_ltl,
            in_path,
        )?;

        let abi_name = self.lower_ident(&method.abi_name, "method abi name")?;
        let hir_method = Method {
            docs: method.docs.clone(),
            name: name?,
            abi_name,
            lifetime_env,
            param_self,
            params,
            output,
            attrs,
        };

        self.attr_validator.validate(
            &hir_method.attrs,
            AttributeContext::Method(&hir_method, self_id, special_method_presence),
            &mut self.errors,
        );

        let is_comparison = matches!(
            hir_method.attrs.special_method,
            Some(SpecialMethod::Comparison)
        );
        if is_comparison && method.return_type != Some(ast::TypeName::Ordering) {
            self.errors.push(LoweringError::Other(
                "Found comparison method that does not return cmp::Ordering".into(),
            ));
            return Err(());
        }

        Ok(Some(hir_method))
    }

    /// Lowers many [`ast::Method`]s into a vector of [`hir::Method`]s.
    ///
    /// If there are any errors, they're pushed to `errors` and `None` is returned.
    fn lower_all_methods(
        &mut self,
        ast_methods: &'ast [ast::Method],
        in_path: &ast::Path,
        method_parent_attrs: &Attrs,
        self_id: TypeId,
        special_method_presence: &mut SpecialMethodPresence,
    ) -> Result<Vec<Method>, ()> {
        let mut methods = Ok(Vec::with_capacity(ast_methods.len()));

        for method in ast_methods {
            self.errors.set_subitem(method.name.as_str());
            let attrs = self.attr_validator.attr_from_ast(
                &method.attrs,
                method_parent_attrs,
                &mut self.errors,
            );
            if attrs.disable {
                continue;
            }
            let method =
                self.lower_method(method, in_path, attrs, self_id, special_method_presence);
            match (method, &mut methods) {
                (Ok(Some(method)), Ok(methods)) => {
                    methods.push(method);
                }
                (Ok(None), _) => {},
                _ => methods = Err(()),
            }
        }

        methods
    }

    /// Lowers an [`ast::TypeName`]s into a [`hir::Type`] (for non-output types)
    ///
    /// If there are any errors, they're pushed to `errors` and `None` is returned.
    fn lower_type<P: TyPosition<StructPath = StructPath, OpaqueOwnership = Borrow>>(
        &mut self,
        ty: &ast::TypeName,
        ltl: &mut impl LifetimeLowerer,
        in_struct: bool,
        in_path: &ast::Path,
    ) -> Result<Type<P>, ()> {
        match ty {
            ast::TypeName::Primitive(prim) => Ok(Type::Primitive(PrimitiveType::from_ast(*prim))),
            ast::TypeName::Ordering => {
                self.errors.push(LoweringError::Other("Found cmp::Ordering in parameter or struct field, it is only allowed in return types".to_string()));
                Err(())
            }
            ast::TypeName::Named(path) | ast::TypeName::SelfType(path) => {
                match path.resolve(in_path, self.env) {
                    ast::CustomType::Struct(strct) => {
                        if strct.fields.is_empty() {
                            self.errors.push(LoweringError::Other(format!("zero-size types are not allowed as method arguments: {ty} in {path}")));
                            return Err(());
                        }
                        if let Some(tcx_id) = self.lookup_id.resolve_struct(strct) {
                            let lifetimes = ltl.lower_generics(
                                &path.lifetimes[..],
                                &strct.lifetimes,
                                ty.is_self(),
                            );

                            Ok(Type::Struct(StructPath::new(lifetimes, tcx_id)))
                        } else if self.lookup_id.resolve_out_struct(strct).is_some() {
                            self.errors.push(LoweringError::Other(format!("found struct in input that is marked with #[diplomat::out]: {ty} in {path}")));
                            Err(())
                        } else {
                            unreachable!("struct `{}` wasn't found in the set of structs or out-structs, this is a bug.", strct.name);
                        }
                    }
                    ast::CustomType::Opaque(_) => {
                        self.errors.push(LoweringError::Other(format!(
                            "Opaque passed by value: {path}"
                        )));
                        Err(())
                    }
                    ast::CustomType::Enum(enm) => {
                        let tcx_id = self.lookup_id.resolve_enum(enm).expect(
                            "can't find enum in lookup map, which contains all enums from env",
                        );

                        Ok(Type::Enum(EnumPath::new(tcx_id)))
                    }
                }
            }
            ast::TypeName::Reference(lifetime, mutability, ref_ty) => match ref_ty.as_ref() {
                ast::TypeName::Named(path) | ast::TypeName::SelfType(path) => {
                    match path.resolve(in_path, self.env) {
                        ast::CustomType::Opaque(opaque) => {
                            let borrow = Borrow::new(ltl.lower_lifetime(lifetime), *mutability);
                            let lifetimes = ltl.lower_generics(
                                &path.lifetimes[..],
                                &opaque.lifetimes,
                                ref_ty.is_self(),
                            );
                            let tcx_id = self.lookup_id.resolve_opaque(opaque).expect(
                            "can't find opaque in lookup map, which contains all opaques from env",
                        );

                            Ok(Type::Opaque(OpaquePath::new(
                                lifetimes,
                                Optional(false),
                                borrow,
                                tcx_id,
                            )))
                        }
                        _ => {
                            self.errors.push(LoweringError::Other(format!("found &T in input where T is a custom type, but not opaque. T = {ref_ty}")));
                            Err(())
                        }
                    }
                }
                _ => {
                    self.errors.push(LoweringError::Other(format!("found &T in input where T isn't a custom type and therefore not opaque. T = {ref_ty}")));
                    Err(())
                }
            },
            ast::TypeName::Box(box_ty) => {
                self.errors.push(match box_ty.as_ref() {
                ast::TypeName::Named(path) | ast::TypeName::SelfType(path) => {
                    match path.resolve(in_path, self.env) {
                        ast::CustomType::Opaque(_) => LoweringError::Other(format!("found Box<T> in input where T is an opaque, but owned opaques aren't allowed in inputs. try &T instead? T = {path}")),
                        _ => LoweringError::Other(format!("found Box<T> in input where T is a custom type but not opaque. non-opaques can't be behind pointers, and opaques in inputs can't be owned. T = {path}")),
                    }
                }
                _ => LoweringError::Other(format!("found Box<T> in input where T isn't a custom type. T = {box_ty}")),
            });
                Err(())
            }
            ast::TypeName::Option(opt_ty, stdlib) => {
                match opt_ty.as_ref() {
                    ast::TypeName::Reference(lifetime, mutability, ref_ty) => match ref_ty.as_ref()
                    {
                        ast::TypeName::Named(path) | ast::TypeName::SelfType(path) => match path
                            .resolve(in_path, self.env)
                        {
                            ast::CustomType::Opaque(opaque) => {
                                if *stdlib == ast::StdlibOrDiplomat::Diplomat {
                                    self.errors.push(LoweringError::Other("found DiplomatOption<&T>, please use Option<&T> (DiplomatOption is for primitives, structs, and enums)".to_string()));
                                    return Err(());
                                }
                                let borrow = Borrow::new(ltl.lower_lifetime(lifetime), *mutability);
                                let lifetimes = ltl.lower_generics(
                                    &path.lifetimes,
                                    &opaque.lifetimes,
                                    ref_ty.is_self(),
                                );
                                let tcx_id = self.lookup_id.resolve_opaque(opaque).expect(
                                    "can't find opaque in lookup map, which contains all opaques from env",
                                );

                                Ok(Type::Opaque(OpaquePath::new(
                                    lifetimes,
                                    Optional(true),
                                    borrow,
                                    tcx_id,
                                )))
                            }
                            _ => {
                                self.errors.push(LoweringError::Other(format!("found Option<&T> in input where T is a custom type, but it's not opaque. T = {ref_ty}")));
                                Err(())
                            }
                        },
                        _ => {
                            self.errors.push(LoweringError::Other(format!("found Option<&T> in input, but T isn't a custom type and therefore not opaque. T = {ref_ty}")));
                            Err(())
                        }
                    },
                    ast::TypeName::Named(path) | ast::TypeName::SelfType(path) => {
                        match path.resolve(in_path, self.env) {
                            ast::CustomType::Opaque(_) => {
                                self.errors.push(LoweringError::Other("Found Option<T> where T is opaque, opaque types must be behind a reference".into()));
                                Err(())
                            }
                            _ => {
                                if in_struct && *stdlib == ast::StdlibOrDiplomat::Stdlib {
                                    self.errors.push(LoweringError::Other("Found Option<T> for struct/enum T in a struct field, please use DiplomatOption<T>".into()));
                                    return Err(());
                                }
                                if !self.attr_validator.attrs_supported().option {
                                    self.errors.push(LoweringError::Other("Options of structs/enums/primitives not supported by this backend".into()));
                                }
                                let inner = self.lower_type(opt_ty, ltl, in_struct, in_path)?;
                                Ok(Type::DiplomatOption(Box::new(inner)))
                            }
                        }
                    }
                    ast::TypeName::Primitive(prim) => {
                        if in_struct && *stdlib == ast::StdlibOrDiplomat::Stdlib {
                            self.errors.push(LoweringError::Other("Found Option<T> for primitive T in a struct field, please use DiplomatOption<T>".into()));
                            return Err(());
                        }
                        if !self.attr_validator.attrs_supported().option {
                            self.errors.push(LoweringError::Other(
                                "Options of structs/enums/primitives not supported by this backend"
                                    .into(),
                            ));
                        }
                        Ok(Type::DiplomatOption(Box::new(Type::Primitive(
                            PrimitiveType::from_ast(*prim),
                        ))))
                    }
                    ast::TypeName::Box(box_ty) => {
                        // we could see whats in the box here too
                        self.errors.push(LoweringError::Other(format!("found Option<Box<T>> in input, but box isn't allowed in inputs. T = {box_ty}")));
                        Err(())
                    }
                    _ => {
                        self.errors.push(LoweringError::Other(format!("found Option<T> in input, where T isn't a reference but Option<T> in inputs requires that T is a reference to an opaque. T = {opt_ty}")));
                        Err(())
                    }
                }
            }
            ast::TypeName::Result(_, _, _) => {
                self.errors.push(LoweringError::Other(
                    "Results can only appear as the top-level return type of methods".into(),
                ));
                Err(())
            }
            ast::TypeName::Write => {
                self.errors.push(LoweringError::Other(
                    "DiplomatWrite can only appear as the last parameter of a method".into(),
                ));
                Err(())
            }
            ast::TypeName::StrReference(lifetime, encoding, _stdlib) => {
                let new_lifetime = lifetime.as_ref().map(|lt| ltl.lower_lifetime(lt));
                if let Some(super::MaybeStatic::Static) = new_lifetime {
                    if !self.attr_validator.attrs_supported().static_slices {
                        self.errors.push(LoweringError::Other(
                            format!("'static string slice types are not supported. Try #[diplomat::attr(not(supports = static_slices), disable)]")
                        ));
                    }
                }
                Ok(Type::Slice(Slice::Str(
                    new_lifetime,
                    *encoding,
                )))
            }
            ast::TypeName::StrSlice(encoding, _stdlib) => Ok(Type::Slice(Slice::Strs(*encoding))),
            ast::TypeName::PrimitiveSlice(lm, prim, _stdlib) => { 
                let new_lifetime = lm.as_ref()
                .map(|(lt, m)| Borrow::new(ltl.lower_lifetime(lt), *m));
            
                if let Some(b) = new_lifetime {
                    if let super::MaybeStatic::Static = b.lifetime {
                        if !self.attr_validator.attrs_supported().static_slices {
                            self.errors.push(LoweringError::Other(
                                format!("'static {prim:?} slice types not supported. Try #[diplomat::attr(not(supports = static_slices), disable)]")
                            ));
                        }
                    }
                }

                Ok(Type::Slice(Slice::Primitive(
                new_lifetime,
                PrimitiveType::from_ast(*prim),
                )))
            },
            ast::TypeName::Function(input_types, out_type) => {
                if !self.attr_validator.attrs_supported().callbacks {
                    self.errors.push(LoweringError::Other(
                        "Callback arguments are not supported by this backend".into(),
                    ));
                }
                if in_struct {
                    self.errors.push(LoweringError::Other(
                        "Callbacks currently unsupported in structs".into(),
                    ));
                    return Err(());
                }
                let mut params: Vec<CallbackParam> = Vec::new();
                for in_ty in input_types.iter() {
                    let hir_in_ty = self
                        .lower_out_type(in_ty, ltl, in_path, false, false)
                        .unwrap();
                    if hir_in_ty.lifetimes().next().is_some() {
                        self.errors.push(LoweringError::Other("Callback parameters can't be borrowed, and therefore can't have lifetimes".into()));
                        return Err(());
                    }
                    params.push(CallbackParam { ty: hir_in_ty })
                }
                Ok(Type::Callback(P::build_callback(Callback {
                    param_self: None,
                    params,
                    output: Box::new(match **out_type {
                        ast::TypeName::Unit => None,
                        _ => Some(self.lower_type(out_type, ltl, in_struct, in_path)?),
                    }),
                })))
            }
            ast::TypeName::Unit => {
                self.errors.push(LoweringError::Other("Unit types can only appear as the return value of a method, or as the Ok/Err variants of a returned result".into()));
                Err(())
            }
        }
    }

    /// Lowers an [`ast::TypeName`]s into an [`hir::OutType`].
    ///
    /// If there are any errors, they're pushed to `errors` and `None` is returned.
    fn lower_out_type(
        &mut self,
        ty: &ast::TypeName,
        ltl: &mut impl LifetimeLowerer,
        in_path: &ast::Path,
        in_struct: bool,
        in_result_option: bool,
    ) -> Result<OutType, ()> {
        match ty {
            ast::TypeName::Primitive(prim) => {
                Ok(OutType::Primitive(PrimitiveType::from_ast(*prim)))
            }
            ast::TypeName::Ordering => {
                if in_struct {
                    self.errors.push(LoweringError::Other(
                        "Found cmp::Ordering in struct field, it is only allowed in return types"
                            .to_string(),
                    ));
                    Err(())
                } else {
                    Ok(Type::Primitive(PrimitiveType::Int(IntType::I8)))
                }
            }
            ast::TypeName::Named(path) | ast::TypeName::SelfType(path) => {
                match path.resolve(in_path, self.env) {
                    ast::CustomType::Struct(strct) => {
                        if !in_result_option && strct.fields.is_empty() {
                            self.errors.push(LoweringError::Other(format!("Found zero-size struct outside a `Result` or `Option`: {ty} in {in_path}")));
                            return Err(());
                        }
                        let lifetimes =
                            ltl.lower_generics(&path.lifetimes, &strct.lifetimes, ty.is_self());

                        if let Some(tcx_id) = self.lookup_id.resolve_struct(strct) {
                            Ok(OutType::Struct(ReturnableStructPath::Struct(
                                StructPath::new(lifetimes, tcx_id),
                            )))
                        } else if let Some(tcx_id) = self.lookup_id.resolve_out_struct(strct) {
                            Ok(OutType::Struct(ReturnableStructPath::OutStruct(
                                OutStructPath::new(lifetimes, tcx_id),
                            )))
                        } else {
                            unreachable!("struct `{}` wasn't found in the set of structs or out-structs, this is a bug.", strct.name);
                        }
                    }
                    ast::CustomType::Opaque(_) => {
                        self.errors.push(LoweringError::Other(format!(
                            "Opaque passed by value in input: {path}"
                        )));
                        Err(())
                    }
                    ast::CustomType::Enum(enm) => {
                        let tcx_id = self.lookup_id.resolve_enum(enm).expect(
                            "can't find enum in lookup map, which contains all enums from env",
                        );

                        Ok(OutType::Enum(EnumPath::new(tcx_id)))
                    }
                }
            }
            ast::TypeName::Reference(lifetime, mutability, ref_ty) => match ref_ty.as_ref() {
                ast::TypeName::Named(path) | ast::TypeName::SelfType(path) => {
                    match path.resolve(in_path, self.env) {
                        ast::CustomType::Opaque(opaque) => {
                            let borrow = Borrow::new(ltl.lower_lifetime(lifetime), *mutability);
                            let lifetimes = ltl.lower_generics(
                                &path.lifetimes,
                                &opaque.lifetimes,
                                ref_ty.is_self(),
                            );
                            let tcx_id = self.lookup_id.resolve_opaque(opaque).expect(
                            "can't find opaque in lookup map, which contains all opaques from env",
                        );

                            Ok(OutType::Opaque(OpaquePath::new(
                                lifetimes,
                                Optional(false),
                                MaybeOwn::Borrow(borrow),
                                tcx_id,
                            )))
                        }
                        _ => {
                            self.errors.push(LoweringError::Other(format!("found &T in output where T is a custom type, but not opaque. T = {ref_ty}")));
                            Err(())
                        }
                    }
                }
                _ => {
                    self.errors.push(LoweringError::Other(format!("found &T in output where T isn't a custom type and therefore not opaque. T = {ref_ty}")));
                    Err(())
                }
            },
            ast::TypeName::Box(box_ty) => match box_ty.as_ref() {
                ast::TypeName::Named(path) | ast::TypeName::SelfType(path) => {
                    match path.resolve(in_path, self.env) {
                        ast::CustomType::Opaque(opaque) => {
                            let lifetimes = ltl.lower_generics(
                                &path.lifetimes,
                                &opaque.lifetimes,
                                box_ty.is_self(),
                            );
                            let tcx_id = self.lookup_id.resolve_opaque(opaque).expect(
                            "can't find opaque in lookup map, which contains all opaques from env",
                        );

                            Ok(OutType::Opaque(OpaquePath::new(
                                lifetimes,
                                Optional(false),
                                MaybeOwn::Own,
                                tcx_id,
                            )))
                        }
                        _ => {
                            self.errors.push(LoweringError::Other(format!("found Box<T> in output where T is a custom type but not opaque. non-opaques can't be behind pointers. T = {path}")));
                            Err(())
                        }
                    }
                }
                _ => {
                    self.errors.push(LoweringError::Other(format!(
                        "found Box<T> in output where T isn't a custom type. T = {box_ty}"
                    )));
                    Err(())
                }
            },
            ast::TypeName::Option(opt_ty, stdlib) => match opt_ty.as_ref() {
                ast::TypeName::Reference(lifetime, mutability, ref_ty) => match ref_ty.as_ref() {
                    ast::TypeName::Named(path) | ast::TypeName::SelfType(path) => {
                        match path.resolve(in_path, self.env) {
                            ast::CustomType::Opaque(opaque) => {
                                if *stdlib == ast::StdlibOrDiplomat::Diplomat {
                                    self.errors.push(LoweringError::Other("found DiplomatOption<&T>, please use Option<&T> (DiplomatOption is for primitives, structs, and enums)".to_string()));
                                    return Err(());
                                }
                                let borrow = Borrow::new(ltl.lower_lifetime(lifetime), *mutability);
                                let lifetimes = ltl.lower_generics(
                                    &path.lifetimes,
                                    &opaque.lifetimes,
                                    ref_ty.is_self(),
                                );
                                let tcx_id = self.lookup_id.resolve_opaque(opaque).expect(
                                "can't find opaque in lookup map, which contains all opaques from env",
                            );

                                Ok(OutType::Opaque(OpaquePath::new(
                                    lifetimes,
                                    Optional(true),
                                    MaybeOwn::Borrow(borrow),
                                    tcx_id,
                                )))
                            }
                            _ => {
                                self.errors.push(LoweringError::Other(format!("found Option<&T> where T is a custom type, but it's not opaque. T = {ref_ty}")));
                                Err(())
                            }
                        }
                    }
                    _ => {
                        self.errors.push(LoweringError::Other(format!("found Option<&T>, but T isn't a custom type and therefore not opaque. T = {ref_ty}")));
                        Err(())
                    }
                },
                ast::TypeName::Box(box_ty) => match box_ty.as_ref() {
                    ast::TypeName::Named(path) | ast::TypeName::SelfType(path) => {
                        match path.resolve(in_path, self.env) {
                            ast::CustomType::Opaque(opaque) => {
                                if *stdlib == ast::StdlibOrDiplomat::Diplomat {
                                    self.errors.push(LoweringError::Other("found DiplomatOption<Box<T>>, please use Option<Box<T>> (DiplomatOption is for primitives, structs, and enums)".to_string()));
                                    return Err(());
                                }
                                let lifetimes = ltl.lower_generics(
                                    &path.lifetimes,
                                    &opaque.lifetimes,
                                    box_ty.is_self(),
                                );
                                let tcx_id = self.lookup_id.resolve_opaque(opaque).expect(
                            "can't find opaque in lookup map, which contains all opaques from env",
                        );

                                Ok(OutType::Opaque(OpaquePath::new(
                                    lifetimes,
                                    Optional(true),
                                    MaybeOwn::Own,
                                    tcx_id,
                                )))
                            }
                            _ => {
                                self.errors.push(LoweringError::Other(format!("found Option<Box<T>> where T is a custom type, but it's not opaque. T = {box_ty}")));
                                Err(())
                            }
                        }
                    }
                    _ => {
                        self.errors.push(LoweringError::Other(format!("found Option<Box<T>>, but T isn't a custom type and therefore not opaque. T = {box_ty}")));
                        Err(())
                    }
                },
                ast::TypeName::Named(path) | ast::TypeName::SelfType(path) => {
                    match path.resolve(in_path, self.env) {
                        ast::CustomType::Opaque(_) => {
                            self.errors.push(LoweringError::Other("Found Option<T> where T is opaque, opaque types must be behind a reference".into()));
                            Err(())
                        }
                        _ => {
                            if in_struct && *stdlib == ast::StdlibOrDiplomat::Stdlib {
                                self.errors.push(LoweringError::Other("Found Option<T> for struct/enum T in a struct field, please use DiplomatOption<T>".into()));
                                return Err(());
                            }
                            if !self.attr_validator.attrs_supported().option {
                                self.errors.push(LoweringError::Other("Options of structs/enums/primitives not supported by this backend".into()));
                            }
                            let inner =
                                self.lower_out_type(opt_ty, ltl, in_path, in_struct, true)?;
                            Ok(Type::DiplomatOption(Box::new(inner)))
                        }
                    }
                }
                ast::TypeName::Primitive(prim) => {
                    if in_struct && *stdlib == ast::StdlibOrDiplomat::Stdlib {
                        self.errors.push(LoweringError::Other("Found Option<T> for primitive T in a struct field, please use DiplomatOption<T>".into()));
                        return Err(());
                    }
                    if !self.attr_validator.attrs_supported().option {
                        self.errors.push(LoweringError::Other(
                            "Options of structs/enums/primitives not supported by this backend"
                                .into(),
                        ));
                    }
                    Ok(Type::DiplomatOption(Box::new(Type::Primitive(
                        PrimitiveType::from_ast(*prim),
                    ))))
                }
                _ => {
                    self.errors.push(LoweringError::Other(format!("found Option<T>, where T isn't a reference but Option<T> requires that T is a reference to an opaque. T = {opt_ty}")));
                    Err(())
                }
            },
            ast::TypeName::Result(_, _, _) => {
                self.errors.push(LoweringError::Other(
                    "Results can only appear as the top-level return type of methods".into(),
                ));
                Err(())
            }
            ast::TypeName::Write => {
                self.errors.push(LoweringError::Other(
                    "DiplomatWrite can only appear as the last parameter of a method".into(),
                ));
                Err(())
            }
            ast::TypeName::PrimitiveSlice(None, _, _stdlib)
            | ast::TypeName::StrReference(None, _, _stdlib) => {
                self.errors.push(LoweringError::Other(
                    "Owned slices cannot be returned".into(),
                ));
                Err(())
            }
            ast::TypeName::StrReference(Some(l), encoding, _stdlib) => Ok(OutType::Slice(
                Slice::Str(Some(ltl.lower_lifetime(l)), *encoding),
            )),
            ast::TypeName::StrSlice(.., _stdlib) => {
                self.errors.push(LoweringError::Other(
                    "String slices can only be an input type".into(),
                ));
                Err(())
            }
            ast::TypeName::PrimitiveSlice(Some((lt, m)), prim, _stdlib) => {
                Ok(OutType::Slice(Slice::Primitive(
                    Some(Borrow::new(ltl.lower_lifetime(lt), *m)),
                    PrimitiveType::from_ast(*prim),
                )))
            }
            ast::TypeName::Unit => {
                self.errors.push(LoweringError::Other("Unit types can only appear as the return value of a method, or as the Ok/Err variants of a returned result".into()));
                Err(())
            }
            ast::TypeName::Function(_, _) => {
                self.errors.push(LoweringError::Other(
                    "Function types can only be an input type".into(),
                ));
                Err(())
            }
        }
    }

    /// Lowers an [`ast::SelfParam`] into an [`hir::ParamSelf`].
    ///
    /// If there are any errors, they're pushed to `errors` and `None` is returned.
    fn lower_self_param(
        &mut self,
        self_param: &ast::SelfParam,
        self_param_ltl: SelfParamLifetimeLowerer<'ast>,
        method_full_path: &ast::Ident, // for better error msg
        in_path: &ast::Path,
    ) -> Result<(ParamSelf, ParamLifetimeLowerer<'ast>), ()> {
        match self_param.path_type.resolve(in_path, self.env) {
            ast::CustomType::Struct(strct) => {
                if let Some(tcx_id) = self.lookup_id.resolve_struct(strct) {
                    if self_param.reference.is_some() {
                        self.errors.push(LoweringError::Other(format!("Method `{method_full_path}` takes a reference to a struct as a self parameter, which isn't allowed")));
                        Err(())
                    } else {
                        let mut param_ltl = self_param_ltl.no_self_ref();

                        // Even if we explicitly write out the type of `self` like
                        // `self: Foo<'a>`, the `'a` is still not considered for
                        // elision according to rustc, so is_self=true.
                        let type_lifetimes = param_ltl.lower_generics(
                            &self_param.path_type.lifetimes[..],
                            &strct.lifetimes,
                            true,
                        );

                        Ok((
                            ParamSelf::new(SelfType::Struct(StructPath::new(
                                type_lifetimes,
                                tcx_id,
                            ))),
                            param_ltl,
                        ))
                    }
                } else if self.lookup_id.resolve_out_struct(strct).is_some() {
                    if let Some((lifetime, _)) = &self_param.reference {
                        self.errors.push(LoweringError::Other(format!("Method `{method_full_path}` takes an out-struct as the self parameter, which isn't allowed. Also, it's behind a reference, `{lifetime}`, but only opaques can be behind references")));
                        Err(())
                    } else {
                        self.errors.push(LoweringError::Other(format!("Method `{method_full_path}` takes an out-struct as the self parameter, which isn't allowed")));
                        Err(())
                    }
                } else {
                    unreachable!(
                    "struct `{}` wasn't found in the set of structs or out-structs, this is a bug.",
                    strct.name
                );
                }
            }
            ast::CustomType::Opaque(opaque) => {
                let tcx_id = self
                    .lookup_id
                    .resolve_opaque(opaque)
                    .expect("opaque is in env");

                if let Some((lifetime, mutability)) = &self_param.reference {
                    let (borrow_lifetime, mut param_ltl) = self_param_ltl.lower_self_ref(lifetime);
                    let borrow = Borrow::new(borrow_lifetime, *mutability);
                    let lifetimes = param_ltl.lower_generics(
                        &self_param.path_type.lifetimes,
                        &opaque.lifetimes,
                        true,
                    );

                    Ok((
                        ParamSelf::new(SelfType::Opaque(OpaquePath::new(
                            lifetimes,
                            NonOptional,
                            borrow,
                            tcx_id,
                        ))),
                        param_ltl,
                    ))
                } else {
                    self.errors.push(LoweringError::Other(format!("Method `{method_full_path}` takes an opaque by value as the self parameter, but opaques as inputs must be behind refs")));
                    Err(())
                }
            }
            ast::CustomType::Enum(enm) => {
                let tcx_id = self.lookup_id.resolve_enum(enm).expect("enum is in env");

                Ok((
                    ParamSelf::new(SelfType::Enum(EnumPath::new(tcx_id))),
                    self_param_ltl.no_self_ref(),
                ))
            }
        }
    }

    /// Lowers an [`ast::Param`] into an [`hir::Param`].
    ///
    /// If there are any errors, they're pushed to `errors` and `None` is returned.
    ///
    /// Note that this expects that if there was a DiplomatWrite param at the end in
    /// the method, it's not passed into here.
    fn lower_param(
        &mut self,
        param: &ast::Param,
        ltl: &mut impl LifetimeLowerer,
        in_path: &ast::Path,
    ) -> Result<Param, ()> {
        let name = self.lower_ident(&param.name, "param name");
        let ty = self.lower_type::<InputOnly>(&param.ty, ltl, false, in_path);

        Ok(Param::new(name?, ty?))
    }

    /// Lowers many [`ast::Param`]s into a vector of [`hir::Param`]s.
    ///
    /// If there are any errors, they're pushed to `errors` and `None` is returned.
    ///
    /// Note that this expects that if there was a DiplomatWrite param at the end in
    /// the method, `ast_params` was sliced to not include it. This happens in
    /// `self.lower_method`, the caller of this function.
    fn lower_many_params(
        &mut self,
        ast_params: &[ast::Param],
        mut param_ltl: ParamLifetimeLowerer<'ast>,
        in_path: &ast::Path,
    ) -> Result<(Vec<Param>, ReturnLifetimeLowerer<'ast>), ()> {
        let mut params = Ok(Vec::with_capacity(ast_params.len()));

        for param in ast_params {
            let param = self.lower_param(param, &mut param_ltl, in_path);

            match (param, &mut params) {
                (Ok(param), Ok(params)) => {
                    params.push(param);
                }
                _ => params = Err(()),
            }
        }

        Ok((params?, param_ltl.into_return_ltl()))
    }

    /// Lowers the return type of an [`ast::Method`] into a [`hir::ReturnFallability`].
    ///
    /// If there are any errors, they're pushed to `errors` and `None` is returned.
    fn lower_return_type(
        &mut self,
        return_type: Option<&ast::TypeName>,
        takes_write: bool,
        mut return_ltl: ReturnLifetimeLowerer<'_>,
        in_path: &ast::Path,
    ) -> Result<(ReturnType, LifetimeEnv), ()> {
        let write_or_unit = if takes_write {
            SuccessType::Write
        } else {
            SuccessType::Unit
        };
        match return_type.unwrap_or(&ast::TypeName::Unit) {
            ast::TypeName::Result(ok_ty, err_ty, _) => {
                let ok_ty = match ok_ty.as_ref() {
                    ast::TypeName::Unit => Ok(write_or_unit),
                    ty => self
                        .lower_out_type(ty, &mut return_ltl, in_path, false, true)
                        .map(SuccessType::OutType),
                };
                let err_ty = match err_ty.as_ref() {
                    ast::TypeName::Unit => Ok(None),
                    ty => self
                        .lower_out_type(ty, &mut return_ltl, in_path, false, true)
                        .map(Some),
                };

                match (ok_ty, err_ty) {
                    (Ok(ok_ty), Ok(err_ty)) => Ok(ReturnType::Fallible(ok_ty, err_ty)),
                    _ => Err(()),
                }
            }
            ty @ ast::TypeName::Option(value_ty, _stdlib) => match &**value_ty {
                ast::TypeName::Box(..) | ast::TypeName::Reference(..) => self
                    .lower_out_type(ty, &mut return_ltl, in_path, false, true)
                    .map(SuccessType::OutType)
                    .map(ReturnType::Infallible),
                ast::TypeName::Unit => Ok(ReturnType::Nullable(write_or_unit)),
                _ => self
                    .lower_out_type(value_ty, &mut return_ltl, in_path, false, true)
                    .map(SuccessType::OutType)
                    .map(ReturnType::Nullable),
            },
            ast::TypeName::Unit => Ok(ReturnType::Infallible(write_or_unit)),
            ty => self
                .lower_out_type(ty, &mut return_ltl, in_path, false, false)
                .map(|ty| ReturnType::Infallible(SuccessType::OutType(ty))),
        }
        .map(|r_ty| (r_ty, return_ltl.finish()))
    }

    fn lower_named_lifetime(
        &mut self,
        lifetime: &ast::lifetimes::LifetimeNode,
    ) -> Result<BoundedLifetime, ()> {
        Ok(BoundedLifetime {
            ident: self.lower_ident(lifetime.lifetime.name(), "lifetime")?,
            longer: lifetime.longer.iter().copied().map(Lifetime::new).collect(),
            shorter: lifetime
                .shorter
                .iter()
                .copied()
                .map(Lifetime::new)
                .collect(),
        })
    }

    /// Lowers a lifetime env found on a type
    ///
    /// Should not be extended to return LifetimeEnv<Method>, which needs to use the lifetime
    /// lowerers to handle elision.
    fn lower_type_lifetime_env(&mut self, ast: &ast::LifetimeEnv) -> Result<LifetimeEnv, ()> {
        let nodes = ast
            .nodes
            .iter()
            .map(|lt| self.lower_named_lifetime(lt))
            .collect::<Result<_, ()>>()?;

        Ok(LifetimeEnv::new(nodes, ast.nodes.len()))
    }
}<|MERGE_RESOLUTION|>--- conflicted
+++ resolved
@@ -464,12 +464,7 @@
         attrs: Attrs,
         self_id: TypeId,
         special_method_presence: &mut SpecialMethodPresence,
-<<<<<<< HEAD
-    ) -> Result<Option<Method>, ()> {
-        self.errors.set_subitem(method.name.as_str());
-=======
     ) -> Result<Method, ()> {
->>>>>>> df193f11
         let name = self.lower_ident(&method.name, "method name");
 
         let (ast_params, takes_write) = match method.params.split_last() {
@@ -486,15 +481,6 @@
         } else {
             (None, SelfParamLifetimeLowerer::no_self_ref(self_param_ltl))
         };
-
-        
-        let attrs =
-            self.attr_validator
-                .attr_from_ast(&method.attrs, method_parent_attrs, &mut self.errors);
-
-        if attrs.disable {
-            return Ok(None);
-        }
 
         let (params, return_ltl) = self.lower_many_params(ast_params, param_ltl, in_path)?;
 
@@ -534,7 +520,7 @@
             return Err(());
         }
 
-        Ok(Some(hir_method))
+        Ok(hir_method)
     }
 
     /// Lowers many [`ast::Method`]s into a vector of [`hir::Method`]s.
@@ -563,10 +549,9 @@
             let method =
                 self.lower_method(method, in_path, attrs, self_id, special_method_presence);
             match (method, &mut methods) {
-                (Ok(Some(method)), Ok(methods)) => {
+                (Ok(method), Ok(methods)) => {
                     methods.push(method);
                 }
-                (Ok(None), _) => {},
                 _ => methods = Err(()),
             }
         }
