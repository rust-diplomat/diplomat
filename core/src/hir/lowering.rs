--- conflicted
+++ resolved
@@ -302,33 +302,6 @@
 
         let mut fields = Ok(Vec::with_capacity(ast_struct.fields.len()));
 
-<<<<<<< HEAD
-        for (name, ty, docs, attrs) in ast_struct.fields.iter() {
-            let name = self.lower_ident(name, "struct field name")?;
-            if !ty.is_ffi_safe() {
-                let ffisafe = ty.ffi_safe_version();
-                self.errors.push(LoweringError::Other(format!(
-                    "Found FFI-unsafe type {ty} in struct field {struct_name}.{name}, consider using {ffisafe}",
-                )));
-            }
-            let ty = self.lower_type::<Everywhere>(ty, &mut &ast_struct.lifetimes, item.in_path);
-
-            match (ty, &mut fields) {
-                (Ok(ty), Ok(fields)) => fields.push(StructField {
-                    docs: docs.clone(),
-                    name,
-                    ty,
-                    attrs: self.attr_validator.attr_from_ast(
-                        attrs,
-                        &Attrs::default(),
-                        &mut self.errors,
-                    ),
-                }),
-                _ => fields = Err(()),
-            }
-        }
-=======
->>>>>>> 7318c98e
         let attrs = self.attr_validator.attr_from_ast(
             &ast_struct.attrs,
             &item.ty_parent_attrs,
@@ -336,7 +309,7 @@
         );
         // Only compute fields if the type isn't disabled, otherwise we may encounter forbidden types
         if !attrs.disable {
-            for (name, ty, docs) in ast_struct.fields.iter() {
+            for (name, ty, docs, attrs) in ast_struct.fields.iter() {
                 let name = self.lower_ident(name, "struct field name")?;
                 if !ty.is_ffi_safe() {
                     let ffisafe = ty.ffi_safe_version();
@@ -356,6 +329,11 @@
                         docs: docs.clone(),
                         name,
                         ty,
+                        attrs: self.attr_validator.attr_from_ast(
+                            attrs,
+                            &Attrs::default(),
+                            &mut self.errors,
+                        ),
                     }),
                     _ => fields = Err(()),
                 }
@@ -424,34 +402,9 @@
             Err(())
         } else {
             let mut fields = Ok(Vec::with_capacity(ast_out_struct.fields.len()));
-<<<<<<< HEAD
-
-            for (name, ty, docs, attrs) in ast_out_struct.fields.iter() {
-                let name = self.lower_ident(name, "out-struct field name");
-                let ty = self.lower_out_type(
-                    ty,
-                    &mut &ast_out_struct.lifetimes,
-                    item.in_path,
-                    true,
-                    false,
-                );
-
-                match (name, ty, &mut fields) {
-                    (Ok(name), Ok(ty), Ok(fields)) => fields.push(OutStructField {
-                        docs: docs.clone(),
-                        name,
-                        ty,
-                        attrs: self.attr_validator.attr_from_ast(
-                            attrs,
-                            &Attrs::default(),
-                            &mut self.errors,
-                        ),
-                    }),
-                    _ => fields = Err(()),
-=======
             // Only compute fields if the type isn't disabled, otherwise we may encounter forbidden types
             if !attrs.disable {
-                for (name, ty, docs) in ast_out_struct.fields.iter() {
+                for (name, ty, docs, attrs) in ast_out_struct.fields.iter() {
                     let name = self.lower_ident(name, "out-struct field name");
                     let ty = self.lower_out_type(
                         ty,
@@ -466,10 +419,14 @@
                             docs: docs.clone(),
                             name,
                             ty,
+                            attrs: self.attr_validator.attr_from_ast(
+                                attrs,
+                                &Attrs::default(),
+                                &mut self.errors,
+                            ),
                         }),
                         _ => fields = Err(()),
                     }
->>>>>>> 7318c98e
                 }
             }
 
