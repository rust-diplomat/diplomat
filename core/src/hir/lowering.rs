--- conflicted
+++ resolved
@@ -736,11 +736,8 @@
                 Ok(Type::Slice(Slice::Primitive(
                 new_lifetime,
                 PrimitiveType::from_ast(*prim),
-<<<<<<< HEAD
                 )))
             },
-=======
-            ))),
             ast::TypeName::Function(input_types, out_type) => {
                 if !self.attr_validator.attrs_supported().callbacks {
                     self.errors.push(LoweringError::Other(
@@ -767,7 +764,6 @@
                     }),
                 })))
             }
->>>>>>> 447575ca
             ast::TypeName::Unit => {
                 self.errors.push(LoweringError::Other("Unit types can only appear as the return value of a method, or as the Ok/Err variants of a returned result".into()));
                 Err(())
