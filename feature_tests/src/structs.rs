--- conflicted
+++ resolved
@@ -367,7 +367,6 @@
         }
     }
 
-<<<<<<< HEAD
     pub struct StructWithSlices<'a> {
         pub first : DiplomatStrSlice<'a>,
         pub second : DiplomatSlice<'a, u16>
@@ -376,7 +375,9 @@
     impl<'a> StructWithSlices<'a> {
         pub fn return_last(self, w : &mut DiplomatWrite) {
             w.write_char(*self.first.last().unwrap() as char).unwrap();
-=======
+        }
+    }
+    
     #[diplomat::attr(not(supports = arithmetic), disable)]
     struct StructArithmetic {
         x: i32,
@@ -419,7 +420,6 @@
                 x: self.x / o.x,
                 y: self.y / o.y,
             }
->>>>>>> 8820406d
         }
     }
 }
