#[diplomat::bridge]
#[diplomat::abi_rename = "namespace_{0}"]
#[diplomat::attr(not(any(c, kotlin)), rename = "Renamed{0}")]
#[diplomat::attr(auto, namespace = "ns")]
pub mod ffi {
    #[diplomat::macro_rules]
    macro_rules! impl_mac {
        ($arg1:ident, $arg2:ident, $arg3:block) => {
            pub fn $arg1() -> i32 {
                $arg3
            }

            pub fn $arg2() -> i32 {
                println!("Test");
                0
            }
        };
    }

    #[diplomat::macro_rules]
    macro_rules! create_vec {
        ($vec_name:ident contains "hello"; [$ty:ident]) => {
            #[diplomat::opaque]
            pub struct $vec_name(Vec<$ty>);

            impl $vec_name {
                #[diplomat::attr(auto, constructor)]
                pub fn new() -> Box<$vec_name> {
                    println!("{}", stringify!($vec_name));
                    Box::new(Self(Vec::new()))
                }

                #[diplomat::attr(auto, getter)]
                pub fn len(&self) -> usize {
                    self.0.len()
                }

                #[diplomat::attr(auto, indexer)]
                pub fn get(&self, idx: usize) -> Option<$ty> {
                    self.0.get(idx).cloned()
                }

                pub fn push(&mut self, value: $ty) {
                    self.0.push(value)
                }
            }
        };
    }

    create_vec!(VectorTest contains "hello"; [f64]);

    #[derive(Clone)]
    #[diplomat::opaque]
    // Attr for generating mocking interface in kotlin backend to enable JVM test fakes.
    #[diplomat::attr(kotlin, generate_mocking_interface)]
    #[diplomat::attr(not(kotlin), rename = "AttrOpaque1Renamed")]
    pub struct AttrOpaque1;

    impl AttrOpaque1 {
        #[diplomat::attr(not(kotlin), rename = "totally_not_{0}")]
        #[diplomat::attr(auto, constructor)]
        pub fn new() -> Box<AttrOpaque1> {
            Box::new(AttrOpaque1)
        }

        #[diplomat::attr(any(not(supports=callbacks), kotlin), disable)]
        pub fn test_namespaced_callback(_t: impl Fn() -> Result<(), ()>) {
            todo!()
        }

        impl_mac!(mac_test, hello, {
            println!("Hello world!");
            10
        });

        #[diplomat::attr(not(kotlin), rename = "method_renamed")]
        #[diplomat::attr(auto, getter = "method")]
        pub fn method(&self) -> u8 {
            77
        }

        #[diplomat::abi_rename("renamed_on_abi_only")]
        #[diplomat::attr(auto, getter = "abirenamed")]
        pub fn abirenamed(&self) -> u8 {
            123
        }

        #[diplomat::attr(*, disable)]
        pub fn method_disabled(&self) {
            println!("disabled in hir");
        }

        pub fn use_unnamespaced(&self, _un: &Unnamespaced) {}
        pub fn use_namespaced(&self, _n: AttrEnum) {}
    }

    #[diplomat::opaque]
    pub struct AttrOpaque2;

    pub enum AttrEnum {
        A,
        B,
        #[diplomat::attr(*, rename = "Renamed")]
        C,
    }

    #[diplomat::opaque]
    #[diplomat::attr(auto, namespace = "")]
    #[diplomat::attr(not(kotlin), rename = "Unnamespaced")]
    pub struct Unnamespaced;

    impl Unnamespaced {
        #[diplomat::attr(auto, named_constructor)]
        pub fn make(_e: AttrEnum) -> Box<Self> {
            Box::new(Self)
        }

        pub fn use_namespaced(&self, _n: &AttrOpaque1) {}
    }

    #[diplomat::opaque]
    #[diplomat::attr(auto, namespace = "nested::ns")]
    #[diplomat::attr(supports = namespacing, rename = "Nested")]
    pub struct Nested;

    #[diplomat::opaque]
    #[diplomat::attr(auto, namespace = "nested::ns2")]
    #[diplomat::attr(supports = namespacing, rename = "Nested")]
    pub struct Nested2;

    #[diplomat::opaque]
    #[diplomat::attr(not(supports = comparators), disable)]
    pub struct Comparable(u8);

    impl Comparable {
        pub fn new(int: u8) -> Box<Self> {
            Box::new(Self(int))
        }
        #[diplomat::attr(auto, comparison)]
        pub fn cmp(&self, other: &Comparable) -> core::cmp::Ordering {
            self.0.cmp(&other.0)
        }
    }

    #[diplomat::opaque]
    #[diplomat::attr(not(supports = indexing), disable)]
    pub struct MyIndexer(Vec<String>);

    #[diplomat::opaque]
    #[diplomat::attr(not(supports = iterators), disable)]
    pub struct MyIterable(Vec<u8>);

    impl MyIterable {
        #[diplomat::attr(auto, constructor)]
        pub fn new(x: &[u8]) -> Box<Self> {
            Box::new(Self(x.into()))
        }
        #[diplomat::attr(auto, iterable)]
        pub fn iter<'a>(&'a self) -> Box<MyIterator<'a>> {
            Box::new(MyIterator(self.0.iter()))
        }
        #[diplomat::attr(nanobind, rename = "__len__")]
        #[diplomat::attr(not(nanobind), disable)]
        pub fn len(&self) -> usize {
            self.0.len()
        }
    }

    #[diplomat::opaque]
    #[diplomat::attr(not(supports = iterators), disable)]
    pub struct MyIterator<'a>(std::slice::Iter<'a, u8>);
    impl<'a> MyIterator<'a> {
        #[diplomat::attr(auto, iterator)]
        pub fn next(&mut self) -> Option<u8> {
            self.0.next().copied()
        }
    }

    impl MyIndexer {
        #[diplomat::attr(auto, indexer)]
        pub fn get<'a>(&'a self, i: usize) -> Option<&'a DiplomatStr> {
            self.0.get(i).as_ref().map(|string| string.as_bytes())
        }
    }

    #[diplomat::opaque]
    #[diplomat::attr(not(supports = iterators), disable)]
    struct OpaqueIterable(Vec<AttrOpaque1>);

    impl OpaqueIterable {
        #[diplomat::attr(auto, iterable)]
        pub fn iter<'a>(&'a self) -> Box<OpaqueIterator<'a>> {
            Box::new(OpaqueIterator(Box::new(self.0.iter().cloned())))
        }
    }

    #[diplomat::opaque]
    #[diplomat::attr(not(supports = iterators), disable)]
    struct OpaqueIterator<'a>(Box<dyn Iterator<Item = AttrOpaque1> + 'a>);
    impl<'a> OpaqueIterator<'a> {
        #[diplomat::attr(auto, iterator)]
        pub fn next(&'a mut self) -> Option<Box<AttrOpaque1>> {
            self.0.next().map(Box::new)
        }
    }

    #[diplomat::opaque]
    #[diplomat::attr(not(supports = arithmetic), disable)]
    pub(crate) struct OpaqueArithmetic {
        x: i32,
        y: i32,
    }

    impl OpaqueArithmetic {
        pub fn make(x: i32, y: i32) -> Box<Self> {
            Box::new(Self { x, y })
        }

<<<<<<< HEAD
        #[diplomat::attr(*, rename="make")]
=======
        #[diplomat::attr(supports=method_overloading, rename="make")]
>>>>>>> 5e823caf
        pub fn make_overload(x: f32, y: f32) -> Box<Self> {
            Box::new(Self {
                x: (x as i32) + 2,
                y: y as i32,
            })
        }

        pub fn x(&self) -> i32 {
            self.x
        }

        pub fn y(&self) -> i32 {
            self.y
        }

        #[diplomat::attr(auto, add)]
        pub fn add(&self, o: &Self) -> Box<Self> {
            Box::new(Self {
                x: self.x + o.x,
                y: self.y + o.y,
            })
        }

        #[diplomat::attr(auto, sub)]
        pub fn sub(&self, o: &Self) -> Box<Self> {
            Box::new(Self {
                x: self.x - o.x,
                y: self.y - o.y,
            })
        }

        #[diplomat::attr(auto, mul)]
        pub fn mul(&self, o: &Self) -> Box<Self> {
            Box::new(Self {
                x: self.x * o.x,
                y: self.y * o.y,
            })
        }

        #[diplomat::attr(auto, div)]
        pub fn div(&self, o: &Self) -> Box<Self> {
            Box::new(Self {
                x: self.x / o.x,
                y: self.y / o.y,
            })
        }

        #[diplomat::attr(auto, add_assign)]
        pub fn addassign(&mut self, o: &Self) {
            self.x += o.x;
            self.y += o.y;
        }

        #[diplomat::attr(auto, sub_assign)]
        pub fn subassign(&mut self, o: &Self) {
            self.x -= o.x;
            self.y -= o.y;
        }

        #[diplomat::attr(auto, mul_assign)]
        pub fn mulassign(&mut self, o: &Self) {
            self.x *= o.x;
            self.y *= o.y;
        }

        #[diplomat::attr(auto, div_assign)]
        pub fn divassign(&mut self, o: &Self) {
            self.x /= o.x;
            self.y /= o.y;
        }
    }

    #[diplomat::attr(auto, abi_compatible)]
    pub struct StructWithAttrs {
        a: bool,
        b: u32,
    }

    impl StructWithAttrs {
        #[diplomat::attr(supports = fallible_constructors, constructor)]
        #[diplomat::attr(dart, disable)] // This has the same signature as the default dart ctor
        pub fn new_fallible(a: bool, b: u32) -> Result<StructWithAttrs, ()> {
            if a {
                Ok(Self { a, b })
            } else {
                Err(())
            }
        }

        #[diplomat::attr(auto, getter)]
        pub fn c(self) -> u32 {
            5
        }
    }

    #[diplomat::macro_rules]
    macro_rules! macro_frag_spec_test {
        (BLOCK $b:block [EXPR $e:expr, IDENT $i:ident] LT $lt:lifetime literal $l:literal <=> $m:meta $p:path; $t:tt $ty:ty, $vis:vis, $it:item) => {
            struct $i {
                a: usize,
            }

            $it

            use $p;
            impl $i {
                #[allow(clippy::extra_unused_lifetimes)]
                $vis fn test_func<$lt>(w : &mut DiplomatWrite) -> usize {
                    let a = $e;
                    write!(w, $l).unwrap();
                    a
                }

                #[$m]
                $vis fn test_meta() -> $i {
                    $b
                    $i { a: 0 }
                }
            }

            #[diplomat::opaque]
            struct TestOpaque($ty);

            impl TestOpaque $t
        };
    }

    macro_frag_spec_test! {BLOCK {
        println!("Hello world");
    } [EXPR 0, IDENT TestMacroStruct] LT 'a literal "Testing" <=> diplomat::attr(auto, constructor) std::fmt::Write; {
        fn hello() {}
    } f64, pub, const IT:usize = 0;}
}<|MERGE_RESOLUTION|>--- conflicted
+++ resolved
@@ -216,11 +216,7 @@
             Box::new(Self { x, y })
         }
 
-<<<<<<< HEAD
-        #[diplomat::attr(*, rename="make")]
-=======
         #[diplomat::attr(supports=method_overloading, rename="make")]
->>>>>>> 5e823caf
         pub fn make_overload(x: f32, y: f32) -> Box<Self> {
             Box::new(Self {
                 x: (x as i32) + 2,
