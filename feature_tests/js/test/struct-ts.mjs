import test from 'ava';
import { MyEnum, MyStruct } from "diplomat-wasm-js-feature-tests";
test("Verify invariants of struct", t => {
    const s = MyStruct.new_();
    t.is(s.a, 17);
    t.is(s.b, true);
    t.is(s.c, 209);
    t.is(s.d, 1234n);
    t.is(s.e, 5991);
    t.is(s.f, '餐'.codePointAt(0));
    t.is(s.g, MyEnum.B);
<<<<<<< HEAD
});
test("Test struct creation", t => {
    const s = new MyStruct(590, true, 209, 1234n, 5991, '餐'.codePointAt(0), MyEnum.B);
    t.is(s.intoA(), 590);
=======
    t.is(s.intoA(), 17);
>>>>>>> fbf167b4
});<|MERGE_RESOLUTION|>--- conflicted
+++ resolved
@@ -9,12 +9,9 @@
     t.is(s.e, 5991);
     t.is(s.f, '餐'.codePointAt(0));
     t.is(s.g, MyEnum.B);
-<<<<<<< HEAD
+    t.is(s.intoA(), 17);
 });
 test("Test struct creation", t => {
     const s = new MyStruct(590, true, 209, 1234n, 5991, '餐'.codePointAt(0), MyEnum.B);
     t.is(s.intoA(), 590);
-=======
-    t.is(s.intoA(), 17);
->>>>>>> fbf167b4
 });