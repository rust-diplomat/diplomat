--- conflicted
+++ resolved
@@ -1,9 +1,5 @@
 import test from 'ava';
-<<<<<<< HEAD
-import { MyEnum, MyStruct, CyclicStructB, CyclicStructC } from "diplomat-wasm-js-feature-tests";
-=======
-import { MyEnum, MyStruct, CyclicStructB, ScalarPairWithPadding, BigStructWithStuff } from "diplomat-wasm-js-feature-tests";
->>>>>>> 1d6942ec
+import { MyEnum, MyStruct, CyclicStructB, CyclicStructC, ScalarPairWithPadding, BigStructWithStuff } from "diplomat-wasm-js-feature-tests";
 
 test("Verify invariants of struct", t => {
     const s = MyStruct.new_();
@@ -30,7 +26,6 @@
     t.is(s.intoA(), 17);
 });
 
-<<<<<<< HEAD
 test("Function Takes Nested Struct Parameters", t => {
     const nested = CyclicStructC.takesNestedParameters({
         a: {
@@ -65,8 +60,6 @@
     t.is(nested.cyclicOut(), "15");
 });
 
-test("Function Returning Nested Struct of One Field", t => {
-=======
 test("Test struct layout: scalar pair layout", t => {
     const s = new ScalarPairWithPadding({
         first: 122,
@@ -89,7 +82,6 @@
 });
 
 test("Function Returning Nested Struct of One Primitive", t => {
->>>>>>> 1d6942ec
     const a = CyclicStructB.getA();
     t.is(a.cyclicOut(), "0");
 });
