import test from 'ava';
<<<<<<< HEAD
import { MyEnum, MyStruct, ScalarPairWithPadding, BigStructWithStuff, CyclicStructC, CyclicStructB } from "diplomat-wasm-js-feature-tests";
=======
import { MyEnum, MyStruct, ScalarPairWithPadding, BigStructWithStuff, CyclicStructB } from "diplomat-wasm-js-feature-tests";
>>>>>>> 893cf50d

test("Verify invariants of struct", t => {
    const s = MyStruct.new_("hello");
    t.is(s.a, 17);
    t.is(s.b, true);
    t.is(s.c, 209);
    t.is(s.d, 1234n);
    t.is(s.e, 5991);
    t.is(s.f, '餐'.codePointAt(0));
    t.is(s.g, MyEnum.B);
    t.is(s.intoA(), 17);
});

test("Test struct creation", t => {
    const s = new MyStruct({
        a: 17,
        b: true,
        c: 209,
        d: 1234n,
        e: 5991,
        f: '餐'.codePointAt(0),
        g: MyEnum.B
    });
    t.is(s.intoA(), 17);
});

test("Test struct layout: scalar pair layout", t => {
    const s = new ScalarPairWithPadding({
        first: 122,
        second: 414
    });
    s.assertValue();
    t.is(true, true); // Ava doesn't like tests without assertions
});

test("Test struct layout: complex struct with multiple padding types and contained scalar pair", t => {
    const s = new BigStructWithStuff({
        first: 101, 
        second: 505, 
        third: 9345,
        fourth: new ScalarPairWithPadding({first: 122, second: 414}),
        fifth: 99
    });
    s.assertValue(853);
    t.is(true, true); // Ava doesn't like tests without assertions
});

<<<<<<< HEAD
test("Function Takes Nested Struct Parameters", t => {
    const nested = CyclicStructC.takesNestedParameters({
        a: {
            a: {
                field: 10
            }
        }
    });
    t.is(nested.cyclicOut(), "10");
});

test("Nested Struct Construction", t => {
    const nested = new CyclicStructC({
        a: {
            a: {
                field: 10
            }
        }
    });
    t.is(nested.cyclicOut(), "10");
    // Test that CyclicStructA is constructed from our object:
    t.is(nested.a.cyclicOut(), "10");
});

test("Nested Struct with pre-built Object", t => {
    const existing = new CyclicStructB({ field: 15 });
    const nested = new CyclicStructC({
        a: {
            a: existing
        }
    });
    t.is(nested.cyclicOut(), "15");
=======
test("Function Returning Nested Struct of One Primitive", t => {
    const a = CyclicStructB.getA();
    t.is(a.cyclicOut(), "0");
});

test("Function De-Referencing Nested Struct of One Primitive", t => {
    const a = CyclicStructB.getAOption();
    t.is(a.cyclicOut(), "0");
>>>>>>> 893cf50d
});<|MERGE_RESOLUTION|>--- conflicted
+++ resolved
@@ -1,9 +1,5 @@
 import test from 'ava';
-<<<<<<< HEAD
-import { MyEnum, MyStruct, ScalarPairWithPadding, BigStructWithStuff, CyclicStructC, CyclicStructB } from "diplomat-wasm-js-feature-tests";
-=======
-import { MyEnum, MyStruct, ScalarPairWithPadding, BigStructWithStuff, CyclicStructB } from "diplomat-wasm-js-feature-tests";
->>>>>>> 893cf50d
+import { MyEnum, MyStruct, ScalarPairWithPadding, BigStructWithStuff, CyclicStructB, CyclicStructC } from "diplomat-wasm-js-feature-tests";
 
 test("Verify invariants of struct", t => {
     const s = MyStruct.new_("hello");
@@ -51,7 +47,6 @@
     t.is(true, true); // Ava doesn't like tests without assertions
 });
 
-<<<<<<< HEAD
 test("Function Takes Nested Struct Parameters", t => {
     const nested = CyclicStructC.takesNestedParameters({
         a: {
@@ -84,8 +79,9 @@
         }
     });
     t.is(nested.cyclicOut(), "15");
-=======
-test("Function Returning Nested Struct of One Primitive", t => {
+});
+
+test("Function Returning Nested Struct of One Field", t => {
     const a = CyclicStructB.getA();
     t.is(a.cyclicOut(), "0");
 });
@@ -93,5 +89,4 @@
 test("Function De-Referencing Nested Struct of One Primitive", t => {
     const a = CyclicStructB.getAOption();
     t.is(a.cyclicOut(), "0");
->>>>>>> 893cf50d
 });