// generated by diplomat-tool
import { CyclicStructB } from "./CyclicStructB.mjs"
import wasm from "./diplomat-wasm.mjs";
import * as diplomatRuntime from "./diplomat-runtime.mjs";



export class CyclicStructA {
    #a;
    get a() {
        return this.#a;
    }
    set a(value){
        this.#a = value;
    }
    /** @internal */
    static fromFields(structObj) {
        return new CyclicStructA(structObj);
    }

    #internalConstructor(structObj) {
        if (typeof structObj !== "object") {
            throw new Error("CyclicStructA's constructor takes an object of CyclicStructA's fields.");
        }

        if ("a" in structObj) {
            this.#a = CyclicStructB._fromSuppliedValue(diplomatRuntime.internalConstructor, structObj.a);
        } else {
            throw new Error("Missing required field a.");
        }

        return this;
    }

    // Return this struct in FFI function friendly format.
    // Returns an array that can be expanded with spread syntax (...)
    _intoFFI(
        appendArrayMap
    ) {
        return this.#a._intoFFI(functionCleanupArena, appendArrayMap);
    }

    static _fromSuppliedValue(internalConstructor, obj) {
        if (internalConstructor !== diplomatRuntime.internalConstructor) {
            throw new Error("_fromSuppliedValue cannot be called externally.");
        }

        if (obj instanceof CyclicStructA) {
            return obj;
        }

        return CyclicStructA.fromFields(obj);
    }

    _writeToArrayBuffer(
        arrayBuffer,
        offset,
        functionCleanupArena,
        appendArrayMap
    ) {
        CyclicStructB._fromSuppliedValue(diplomatRuntime.internalConstructor, this.#a)._writeToArrayBuffer(arrayBuffer, offset + 0, {});
    }

    // This struct contains borrowed fields, so this takes in a list of
    // "edges" corresponding to where each lifetime's data may have been borrowed from
    // and passes it down to individual fields containing the borrow.
    // This method does not attempt to handle any dependencies between lifetimes, the caller
    // should handle this when constructing edge arrays.
    static _fromFFI(internalConstructor, primitiveValue) {
        if (internalConstructor !== diplomatRuntime.internalConstructor) {
            throw new Error("CyclicStructA._fromFFI is not meant to be called externally. Please use the default constructor.");
        }
        let structObj = {};
        const aDeref = primitiveValue;
        structObj.a = CyclicStructB._fromFFI(diplomatRuntime.internalConstructor, aDeref);

        return new CyclicStructA(structObj);
    }


    static getB() {

        const result = wasm.CyclicStructA_get_b();

        try {
            return CyclicStructB._fromFFI(diplomatRuntime.internalConstructor, result);
        }

        finally {
        }
    }

    cyclicOut() {
        let functionCleanupArena = new diplomatRuntime.CleanupArena();

        const write = new diplomatRuntime.DiplomatWriteBuf(wasm);
<<<<<<< HEAD
        wasm.CyclicStructA_cyclic_out(CyclicStructA._fromSuppliedValue(diplomatRuntime.internalConstructor, this)._intoFFI({}, false), write.buffer);
    
=======

    wasm.CyclicStructA_cyclic_out(CyclicStructA._fromSuppliedValue(diplomatRuntime.internalConstructor, this)._intoFFI(functionCleanupArena, {}, false), write.buffer);

>>>>>>> ae28652c
        try {
            return write.readString8();
        }

        finally {
            functionCleanupArena.free();

            write.free();
        }
    }

    doubleCyclicOut(cyclicStructA) {
        let functionCleanupArena = new diplomatRuntime.CleanupArena();

        const write = new diplomatRuntime.DiplomatWriteBuf(wasm);
<<<<<<< HEAD
        wasm.CyclicStructA_double_cyclic_out(CyclicStructA._fromSuppliedValue(diplomatRuntime.internalConstructor, this)._intoFFI({}, false), CyclicStructA._fromSuppliedValue(diplomatRuntime.internalConstructor, cyclicStructA)._intoFFI({}, false), write.buffer);
    
=======

    wasm.CyclicStructA_double_cyclic_out(CyclicStructA._fromSuppliedValue(diplomatRuntime.internalConstructor, this)._intoFFI(functionCleanupArena, {}, false), CyclicStructA._fromSuppliedValue(diplomatRuntime.internalConstructor, cyclicStructA)._intoFFI(functionCleanupArena, {}, false), write.buffer);

>>>>>>> ae28652c
        try {
            return write.readString8();
        }

        finally {
            functionCleanupArena.free();

            write.free();
        }
    }

    get getterOut() {
        let functionCleanupArena = new diplomatRuntime.CleanupArena();

        const write = new diplomatRuntime.DiplomatWriteBuf(wasm);
<<<<<<< HEAD
        wasm.CyclicStructA_getter_out(CyclicStructA._fromSuppliedValue(diplomatRuntime.internalConstructor, this)._intoFFI({}, false), write.buffer);
    
=======

    wasm.CyclicStructA_getter_out(CyclicStructA._fromSuppliedValue(diplomatRuntime.internalConstructor, this)._intoFFI(functionCleanupArena, {}, false), write.buffer);

>>>>>>> ae28652c
        try {
            return write.readString8();
        }

        finally {
            functionCleanupArena.free();

            write.free();
        }
    }

    constructor(structObj) {
        return this.#internalConstructor(...arguments)
    }
}<|MERGE_RESOLUTION|>--- conflicted
+++ resolved
@@ -35,6 +35,7 @@
     // Return this struct in FFI function friendly format.
     // Returns an array that can be expanded with spread syntax (...)
     _intoFFI(
+        functionCleanupArena,
         appendArrayMap
     ) {
         return this.#a._intoFFI(functionCleanupArena, appendArrayMap);
@@ -58,7 +59,7 @@
         functionCleanupArena,
         appendArrayMap
     ) {
-        CyclicStructB._fromSuppliedValue(diplomatRuntime.internalConstructor, this.#a)._writeToArrayBuffer(arrayBuffer, offset + 0, {});
+        CyclicStructB._fromSuppliedValue(diplomatRuntime.internalConstructor, this.#a)._writeToArrayBuffer(arrayBuffer, offset + 0, functionCleanupArena, {});
     }
 
     // This struct contains borrowed fields, so this takes in a list of
@@ -94,14 +95,9 @@
         let functionCleanupArena = new diplomatRuntime.CleanupArena();
 
         const write = new diplomatRuntime.DiplomatWriteBuf(wasm);
-<<<<<<< HEAD
-        wasm.CyclicStructA_cyclic_out(CyclicStructA._fromSuppliedValue(diplomatRuntime.internalConstructor, this)._intoFFI({}, false), write.buffer);
-    
-=======
 
     wasm.CyclicStructA_cyclic_out(CyclicStructA._fromSuppliedValue(diplomatRuntime.internalConstructor, this)._intoFFI(functionCleanupArena, {}, false), write.buffer);
 
->>>>>>> ae28652c
         try {
             return write.readString8();
         }
@@ -117,14 +113,9 @@
         let functionCleanupArena = new diplomatRuntime.CleanupArena();
 
         const write = new diplomatRuntime.DiplomatWriteBuf(wasm);
-<<<<<<< HEAD
-        wasm.CyclicStructA_double_cyclic_out(CyclicStructA._fromSuppliedValue(diplomatRuntime.internalConstructor, this)._intoFFI({}, false), CyclicStructA._fromSuppliedValue(diplomatRuntime.internalConstructor, cyclicStructA)._intoFFI({}, false), write.buffer);
-    
-=======
 
     wasm.CyclicStructA_double_cyclic_out(CyclicStructA._fromSuppliedValue(diplomatRuntime.internalConstructor, this)._intoFFI(functionCleanupArena, {}, false), CyclicStructA._fromSuppliedValue(diplomatRuntime.internalConstructor, cyclicStructA)._intoFFI(functionCleanupArena, {}, false), write.buffer);
 
->>>>>>> ae28652c
         try {
             return write.readString8();
         }
@@ -140,14 +131,9 @@
         let functionCleanupArena = new diplomatRuntime.CleanupArena();
 
         const write = new diplomatRuntime.DiplomatWriteBuf(wasm);
-<<<<<<< HEAD
-        wasm.CyclicStructA_getter_out(CyclicStructA._fromSuppliedValue(diplomatRuntime.internalConstructor, this)._intoFFI({}, false), write.buffer);
-    
-=======
 
     wasm.CyclicStructA_getter_out(CyclicStructA._fromSuppliedValue(diplomatRuntime.internalConstructor, this)._intoFFI(functionCleanupArena, {}, false), write.buffer);
 
->>>>>>> ae28652c
         try {
             return write.readString8();
         }
