--- conflicted
+++ resolved
@@ -69,18 +69,14 @@
     //
     // This method does not handle lifetime relationships: if `'foo: 'bar`, make sure fooAppendArray contains everything barAppendArray does.
     _intoFFI(
+        functionCleanupArena,
         appendArrayMap
     ) {
         let buffer = diplomatRuntime.DiplomatBuf.struct(wasm, 72, 4);
 
         this._writeToArrayBuffer(wasm.memory.buffer, buffer.ptr, functionCleanupArena, appendArrayMap);
-<<<<<<< HEAD
-        
-        diplomatRuntime.FUNCTION_PARAM_ALLOC.alloc(buffer);
-=======
 
         functionCleanupArena.alloc(buffer);
->>>>>>> ae28652c
 
         return buffer.ptr;
     }
@@ -103,9 +99,9 @@
         functionCleanupArena,
         appendArrayMap
     ) {
-        BorrowedFields._fromSuppliedValue(diplomatRuntime.internalConstructor, this.#fields)._writeToArrayBuffer(arrayBuffer, offset + 0, {aAppendArray: [...appendArrayMap['xAppendArray']],});
-        BorrowedFieldsWithBounds._fromSuppliedValue(diplomatRuntime.internalConstructor, this.#bounds)._writeToArrayBuffer(arrayBuffer, offset + 24, {aAppendArray: [...appendArrayMap['xAppendArray']],bAppendArray: [...appendArrayMap['yAppendArray']],cAppendArray: [...appendArrayMap['yAppendArray']],});
-        BorrowedFieldsWithBounds._fromSuppliedValue(diplomatRuntime.internalConstructor, this.#bounds2)._writeToArrayBuffer(arrayBuffer, offset + 48, {aAppendArray: [...appendArrayMap['zAppendArray']],bAppendArray: [...appendArrayMap['zAppendArray']],cAppendArray: [...appendArrayMap['zAppendArray']],});
+        BorrowedFields._fromSuppliedValue(diplomatRuntime.internalConstructor, this.#fields)._writeToArrayBuffer(arrayBuffer, offset + 0, functionCleanupArena, {aAppendArray: [...appendArrayMap['xAppendArray']],});
+        BorrowedFieldsWithBounds._fromSuppliedValue(diplomatRuntime.internalConstructor, this.#bounds)._writeToArrayBuffer(arrayBuffer, offset + 24, functionCleanupArena, {aAppendArray: [...appendArrayMap['xAppendArray']],bAppendArray: [...appendArrayMap['yAppendArray']],cAppendArray: [...appendArrayMap['yAppendArray']],});
+        BorrowedFieldsWithBounds._fromSuppliedValue(diplomatRuntime.internalConstructor, this.#bounds2)._writeToArrayBuffer(arrayBuffer, offset + 48, functionCleanupArena, {aAppendArray: [...appendArrayMap['zAppendArray']],bAppendArray: [...appendArrayMap['zAppendArray']],cAppendArray: [...appendArrayMap['zAppendArray']],});
     }
 
     static _fromFFI(internalConstructor, ptr, xEdges, yEdges, zEdges) {
