#include "diplomat_nanobind_common.hpp"


#include "OpaqueThinVec.hpp"


void add_OpaqueThinVec_binding(nb::handle mod) {
    PyType_Slot OpaqueThinVec_slots[] = {
        {Py_tp_free, (void *)OpaqueThinVec::operator delete },
        {Py_tp_dealloc, (void *)diplomat_tp_dealloc},
        {0, nullptr}};
    
    nb::class_<OpaqueThinVec>(mod, "OpaqueThinVec", nb::type_slots(OpaqueThinVec_slots))
    	.def("__len__", &OpaqueThinVec::__len__)
    	.def(nb::new_(&OpaqueThinVec::create), "a"_a, "b"_a, "c"_a)
    	.def_prop_ro("first", &OpaqueThinVec::first)
<<<<<<< HEAD
    	.def("__getitem__", &OpaqueThinVec::operator[]
    		, "idx"_a, nb::rv_policy::reference)
=======
    	.def("__getitem__", &OpaqueThinVec::operator[], "idx"_a, nb::rv_policy::reference_internal)
>>>>>>> 9985e204
    	.def("__iter__", &OpaqueThinVec::iter, nb::keep_alive<0, 1>());
}
<|MERGE_RESOLUTION|>--- conflicted
+++ resolved
@@ -14,11 +14,6 @@
     	.def("__len__", &OpaqueThinVec::__len__)
     	.def(nb::new_(&OpaqueThinVec::create), "a"_a, "b"_a, "c"_a)
     	.def_prop_ro("first", &OpaqueThinVec::first)
-<<<<<<< HEAD
-    	.def("__getitem__", &OpaqueThinVec::operator[]
-    		, "idx"_a, nb::rv_policy::reference)
-=======
     	.def("__getitem__", &OpaqueThinVec::operator[], "idx"_a, nb::rv_policy::reference_internal)
->>>>>>> 9985e204
     	.def("__iter__", &OpaqueThinVec::iter, nb::keep_alive<0, 1>());
 }
