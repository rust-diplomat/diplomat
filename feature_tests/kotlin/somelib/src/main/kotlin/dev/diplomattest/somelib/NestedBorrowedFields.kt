--- conflicted
+++ resolved
@@ -25,15 +25,9 @@
 
 class NestedBorrowedFields internal constructor (
     internal val nativeStruct: NestedBorrowedFieldsNative,
-<<<<<<< HEAD
-    internal val zEdges: List<Any>,
-    internal val xEdges: List<Any>,
-    internal val yEdges: List<Any>
-=======
     internal val xEdges: List<Any>,
     internal val yEdges: List<Any>,
     internal val zEdges: List<Any>
->>>>>>> 737c91d2
     ) {
     val fields: BorrowedFields = BorrowedFields(nativeStruct.fields, xEdges)
     val bounds: BorrowedFieldsWithBounds = BorrowedFieldsWithBounds(nativeStruct.bounds, xEdges, yEdges, yEdges)
@@ -55,7 +49,7 @@
             val yEdges: List<Any> = listOf(bar) + listOf(utf8StrYMem)
             val zEdges: List<Any> = listOf(foo) + listOf(dstr16ZMem) + listOf(utf8StrZMem)
             val returnStruct = NestedBorrowedFields(returnVal, xEdges, yEdges, zEdges)
-            return returnStruct
+            return returnStruct 
         
         }
     }
