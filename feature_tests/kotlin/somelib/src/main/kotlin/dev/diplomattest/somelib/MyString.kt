package dev.diplomattest.somelib;
import com.sun.jna.Library
import com.sun.jna.Native
import com.sun.jna.Pointer


internal interface MyStringLib: Library {
    fun MyString_destroy(handle: Pointer)
    fun MyString_new(v: Slice): Pointer
    fun MyString_new_unsafe(v: Slice): Pointer
    fun MyString_new_owned(v: Slice): Pointer
    fun MyString_new_from_first(v: Slice): Pointer
    fun MyString_set_str(handle: Pointer, newStr: Slice): Unit
    fun MyString_get_str(handle: Pointer, write: Pointer): Unit
    fun MyString_get_boxed_str(handle: Pointer): Slice
}

class MyString internal constructor (
    internal val handle: Pointer,
    // These ensure that anything that is borrowed is kept alive and not cleaned
    // up by the garbage collector.
    internal val selfEdges: List<Any>
)  {

    internal class MyStringCleaner(val handle: Pointer, val lib: MyStringLib) : Runnable {
        override fun run() {
            lib.MyString_destroy(handle)
        }
    }

    companion object {
        internal val libClass: Class<MyStringLib> = MyStringLib::class.java
        internal val lib: MyStringLib = Native.load("somelib", libClass)
        
        fun new_(v: String): MyString {
            val (vMem, vSlice) = PrimitiveArrayTools.readUtf8(v)
            val returnVal = lib.MyString_new(vSlice);
            val selfEdges: List<Any> = listOf()
            val handle = returnVal 
            val returnOpaque = MyString(handle, selfEdges)
            CLEANER.register(returnOpaque, MyString.MyStringCleaner(handle, MyString.lib));
            vMem.close()
            return returnOpaque
        }
        
        fun newUnsafe(v: String): MyString {
            val (vMem, vSlice) = PrimitiveArrayTools.readUtf8(v)
            val returnVal = lib.MyString_new_unsafe(vSlice);
            val selfEdges: List<Any> = listOf()
            val handle = returnVal 
            val returnOpaque = MyString(handle, selfEdges)
            CLEANER.register(returnOpaque, MyString.MyStringCleaner(handle, MyString.lib));
            vMem.close()
            return returnOpaque
        }
        
        fun newOwned(v: String): MyString {
            val (vMem, vSlice) = PrimitiveArrayTools.readUtf8(v)
            val returnVal = lib.MyString_new_owned(vSlice);
            val selfEdges: List<Any> = listOf()
            val handle = returnVal 
            val returnOpaque = MyString(handle, selfEdges)
            CLEANER.register(returnOpaque, MyString.MyStringCleaner(handle, MyString.lib));
            
            return returnOpaque
        }
        
        fun newFromFirst(v: Array<String>): MyString {
            val (vMem, vSlice) = PrimitiveArrayTools.readUtf8s(v)
            val returnVal = lib.MyString_new_from_first(vSlice);
            val selfEdges: List<Any> = listOf()
            val handle = returnVal 
            val returnOpaque = MyString(handle, selfEdges)
            CLEANER.register(returnOpaque, MyString.MyStringCleaner(handle, MyString.lib));
            vMem.forEach {it.close()}
            return returnOpaque
        }
    }
    
    fun setStr(newStr: String): Unit {
        val (newStrMem, newStrSlice) = PrimitiveArrayTools.readUtf8(newStr)
        val returnVal = lib.MyString_set_str(handle, newStrSlice);
        
    }
    
    fun getStr(): String {
<<<<<<< HEAD
        val writeable = DW.lib.diplomat_buffer_writeable_create(0)
        val returnVal = lib.MyString_get_str(handle, writeable);
        
        val returnString = DW.writeableToString(writeable)
        DW.lib.diplomat_buffer_writeable_destroy(writeable)
        return returnString
=======
        val write = DW.lib.diplomat_buffer_write_create(0)
        val returnVal = lib.MyString_get_str(handle, write);
    
        return DW.writeToString(write)
>>>>>>> 6aee3dba
    }
    
    fun getBoxedStr(): String {
        val returnVal = lib.MyString_get_boxed_str(handle);
            val string = PrimitiveArrayTools.getUtf8(returnVal)
        Native.free(Pointer.nativeValue(returnVal.data))
        return string
    }

}<|MERGE_RESOLUTION|>--- conflicted
+++ resolved
@@ -84,19 +84,12 @@
     }
     
     fun getStr(): String {
-<<<<<<< HEAD
         val writeable = DW.lib.diplomat_buffer_writeable_create(0)
         val returnVal = lib.MyString_get_str(handle, writeable);
         
         val returnString = DW.writeableToString(writeable)
         DW.lib.diplomat_buffer_writeable_destroy(writeable)
         return returnString
-=======
-        val write = DW.lib.diplomat_buffer_write_create(0)
-        val returnVal = lib.MyString_get_str(handle, write);
-    
-        return DW.writeToString(write)
->>>>>>> 6aee3dba
     }
     
     fun getBoxedStr(): String {
