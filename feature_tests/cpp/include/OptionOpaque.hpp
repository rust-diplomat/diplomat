#ifndef OptionOpaque_HPP
#define OptionOpaque_HPP
#include <stdint.h>
#include <stddef.h>
#include <stdbool.h>
#include <algorithm>
#include <memory>
#include <variant>
#include <optional>
#include "diplomat_runtime.hpp"

#include "OptionOpaque.h"

class OptionOpaque;
struct OptionStruct;

/**
 * A destruction policy for using OptionOpaque with std::unique_ptr.
 */
struct OptionOpaqueDeleter {
  void operator()(capi::OptionOpaque* l) const noexcept {
    capi::OptionOpaque_destroy(l);
  }
};
class OptionOpaque {
 public:
  static std::optional<OptionOpaque> new_(int32_t i);
  static std::optional<OptionOpaque> new_none();
<<<<<<< HEAD
  static diplomat::result<OptionStruct, std::monostate> returns();
  diplomat::result<intptr_t, std::monostate> option_isize() const;
  diplomat::result<size_t, std::monostate> option_usize() const;
  diplomat::result<int32_t, std::monostate> option_i32() const;
  diplomat::result<uint32_t, std::monostate> option_u32() const;
=======
  static std::optional<OptionStruct> returns();
>>>>>>> 6aee3dba
  static OptionStruct new_struct();
  static OptionStruct new_struct_nones();
  void assert_integer(int32_t i) const;
  static bool option_opaque_argument(const OptionOpaque* arg);
  inline const capi::OptionOpaque* AsFFI() const { return this->inner.get(); }
  inline capi::OptionOpaque* AsFFIMut() { return this->inner.get(); }
  inline explicit OptionOpaque(capi::OptionOpaque* i) : inner(i) {}
  OptionOpaque() = default;
  OptionOpaque(OptionOpaque&&) noexcept = default;
  OptionOpaque& operator=(OptionOpaque&& other) noexcept = default;
 private:
  std::unique_ptr<capi::OptionOpaque, OptionOpaqueDeleter> inner;
};

#include "OptionStruct.hpp"

inline std::optional<OptionOpaque> OptionOpaque::new_(int32_t i) {
  auto diplomat_optional_raw_out_value = capi::OptionOpaque_new(i);
  std::optional<OptionOpaque> diplomat_optional_out_value;
  if (diplomat_optional_raw_out_value != nullptr) {
    diplomat_optional_out_value = OptionOpaque(diplomat_optional_raw_out_value);
  } else {
    diplomat_optional_out_value = std::nullopt;
  }
  return diplomat_optional_out_value;
}
inline std::optional<OptionOpaque> OptionOpaque::new_none() {
  auto diplomat_optional_raw_out_value = capi::OptionOpaque_new_none();
  std::optional<OptionOpaque> diplomat_optional_out_value;
  if (diplomat_optional_raw_out_value != nullptr) {
    diplomat_optional_out_value = OptionOpaque(diplomat_optional_raw_out_value);
  } else {
    diplomat_optional_out_value = std::nullopt;
  }
  return diplomat_optional_out_value;
}
inline std::optional<OptionStruct> OptionOpaque::returns() {
  auto diplomat_result_raw_out_value = capi::OptionOpaque_returns();
  std::optional<OptionStruct> diplomat_result_out_value;
  if (diplomat_result_raw_out_value.is_ok) {
  capi::OptionStruct diplomat_raw_struct_out_value = diplomat_result_raw_out_value.ok;
  auto diplomat_optional_raw_out_value_a = diplomat_raw_struct_out_value.a;
  std::optional<OptionOpaque> diplomat_optional_out_value_a;
  if (diplomat_optional_raw_out_value_a != nullptr) {
    diplomat_optional_out_value_a = OptionOpaque(diplomat_optional_raw_out_value_a);
  } else {
    diplomat_optional_out_value_a = std::nullopt;
  }
  auto diplomat_optional_raw_out_value_b = diplomat_raw_struct_out_value.b;
  std::optional<OptionOpaqueChar> diplomat_optional_out_value_b;
  if (diplomat_optional_raw_out_value_b != nullptr) {
    diplomat_optional_out_value_b = OptionOpaqueChar(diplomat_optional_raw_out_value_b);
  } else {
    diplomat_optional_out_value_b = std::nullopt;
  }
  auto diplomat_optional_raw_out_value_d = diplomat_raw_struct_out_value.d;
  std::optional<OptionOpaque> diplomat_optional_out_value_d;
  if (diplomat_optional_raw_out_value_d != nullptr) {
    diplomat_optional_out_value_d = OptionOpaque(diplomat_optional_raw_out_value_d);
  } else {
    diplomat_optional_out_value_d = std::nullopt;
  }
    diplomat_result_out_value = std::optional<OptionStruct>(OptionStruct{ .a = std::move(diplomat_optional_out_value_a), .b = std::move(diplomat_optional_out_value_b), .c = std::move(diplomat_raw_struct_out_value.c), .d = std::move(diplomat_optional_out_value_d) });
  } else {
    diplomat_result_out_value = std::nullopt;
  }
  return diplomat_result_out_value;
}
inline diplomat::result<intptr_t, std::monostate> OptionOpaque::option_isize() const {
  auto diplomat_result_raw_out_value = capi::OptionOpaque_option_isize(this->inner.get());
  diplomat::result<intptr_t, std::monostate> diplomat_result_out_value;
  if (diplomat_result_raw_out_value.is_ok) {
    diplomat_result_out_value = diplomat::Ok<intptr_t>(diplomat_result_raw_out_value.ok);
  } else {
    diplomat_result_out_value = diplomat::Err<std::monostate>(std::monostate());
  }
  return diplomat_result_out_value;
}
inline diplomat::result<size_t, std::monostate> OptionOpaque::option_usize() const {
  auto diplomat_result_raw_out_value = capi::OptionOpaque_option_usize(this->inner.get());
  diplomat::result<size_t, std::monostate> diplomat_result_out_value;
  if (diplomat_result_raw_out_value.is_ok) {
    diplomat_result_out_value = diplomat::Ok<size_t>(diplomat_result_raw_out_value.ok);
  } else {
    diplomat_result_out_value = diplomat::Err<std::monostate>(std::monostate());
  }
  return diplomat_result_out_value;
}
inline diplomat::result<int32_t, std::monostate> OptionOpaque::option_i32() const {
  auto diplomat_result_raw_out_value = capi::OptionOpaque_option_i32(this->inner.get());
  diplomat::result<int32_t, std::monostate> diplomat_result_out_value;
  if (diplomat_result_raw_out_value.is_ok) {
    diplomat_result_out_value = diplomat::Ok<int32_t>(diplomat_result_raw_out_value.ok);
  } else {
    diplomat_result_out_value = diplomat::Err<std::monostate>(std::monostate());
  }
  return diplomat_result_out_value;
}
inline diplomat::result<uint32_t, std::monostate> OptionOpaque::option_u32() const {
  auto diplomat_result_raw_out_value = capi::OptionOpaque_option_u32(this->inner.get());
  diplomat::result<uint32_t, std::monostate> diplomat_result_out_value;
  if (diplomat_result_raw_out_value.is_ok) {
    diplomat_result_out_value = diplomat::Ok<uint32_t>(diplomat_result_raw_out_value.ok);
  } else {
    diplomat_result_out_value = diplomat::Err<std::monostate>(std::monostate());
  }
  return diplomat_result_out_value;
}
inline OptionStruct OptionOpaque::new_struct() {
  capi::OptionStruct diplomat_raw_struct_out_value = capi::OptionOpaque_new_struct();
  auto diplomat_optional_raw_out_value_a = diplomat_raw_struct_out_value.a;
  std::optional<OptionOpaque> diplomat_optional_out_value_a;
  if (diplomat_optional_raw_out_value_a != nullptr) {
    diplomat_optional_out_value_a = OptionOpaque(diplomat_optional_raw_out_value_a);
  } else {
    diplomat_optional_out_value_a = std::nullopt;
  }
  auto diplomat_optional_raw_out_value_b = diplomat_raw_struct_out_value.b;
  std::optional<OptionOpaqueChar> diplomat_optional_out_value_b;
  if (diplomat_optional_raw_out_value_b != nullptr) {
    diplomat_optional_out_value_b = OptionOpaqueChar(diplomat_optional_raw_out_value_b);
  } else {
    diplomat_optional_out_value_b = std::nullopt;
  }
  auto diplomat_optional_raw_out_value_d = diplomat_raw_struct_out_value.d;
  std::optional<OptionOpaque> diplomat_optional_out_value_d;
  if (diplomat_optional_raw_out_value_d != nullptr) {
    diplomat_optional_out_value_d = OptionOpaque(diplomat_optional_raw_out_value_d);
  } else {
    diplomat_optional_out_value_d = std::nullopt;
  }
  return OptionStruct{ .a = std::move(diplomat_optional_out_value_a), .b = std::move(diplomat_optional_out_value_b), .c = std::move(diplomat_raw_struct_out_value.c), .d = std::move(diplomat_optional_out_value_d) };
}
inline OptionStruct OptionOpaque::new_struct_nones() {
  capi::OptionStruct diplomat_raw_struct_out_value = capi::OptionOpaque_new_struct_nones();
  auto diplomat_optional_raw_out_value_a = diplomat_raw_struct_out_value.a;
  std::optional<OptionOpaque> diplomat_optional_out_value_a;
  if (diplomat_optional_raw_out_value_a != nullptr) {
    diplomat_optional_out_value_a = OptionOpaque(diplomat_optional_raw_out_value_a);
  } else {
    diplomat_optional_out_value_a = std::nullopt;
  }
  auto diplomat_optional_raw_out_value_b = diplomat_raw_struct_out_value.b;
  std::optional<OptionOpaqueChar> diplomat_optional_out_value_b;
  if (diplomat_optional_raw_out_value_b != nullptr) {
    diplomat_optional_out_value_b = OptionOpaqueChar(diplomat_optional_raw_out_value_b);
  } else {
    diplomat_optional_out_value_b = std::nullopt;
  }
  auto diplomat_optional_raw_out_value_d = diplomat_raw_struct_out_value.d;
  std::optional<OptionOpaque> diplomat_optional_out_value_d;
  if (diplomat_optional_raw_out_value_d != nullptr) {
    diplomat_optional_out_value_d = OptionOpaque(diplomat_optional_raw_out_value_d);
  } else {
    diplomat_optional_out_value_d = std::nullopt;
  }
  return OptionStruct{ .a = std::move(diplomat_optional_out_value_a), .b = std::move(diplomat_optional_out_value_b), .c = std::move(diplomat_raw_struct_out_value.c), .d = std::move(diplomat_optional_out_value_d) };
}
inline void OptionOpaque::assert_integer(int32_t i) const {
  capi::OptionOpaque_assert_integer(this->inner.get(), i);
}
inline bool OptionOpaque::option_opaque_argument(const OptionOpaque* arg) {
  return capi::OptionOpaque_option_opaque_argument((arg) ? arg->AsFFI() : nullptr);
}
#endif<|MERGE_RESOLUTION|>--- conflicted
+++ resolved
@@ -1,13 +1,13 @@
 #ifndef OptionOpaque_HPP
 #define OptionOpaque_HPP
-#include <stdint.h>
-#include <stddef.h>
-#include <stdbool.h>
+#include "diplomat_runtime.hpp"
 #include <algorithm>
 #include <memory>
+#include <optional>
+#include <stdbool.h>
+#include <stddef.h>
+#include <stdint.h>
 #include <variant>
-#include <optional>
-#include "diplomat_runtime.hpp"
 
 #include "OptionOpaque.h"
 
@@ -18,34 +18,31 @@
  * A destruction policy for using OptionOpaque with std::unique_ptr.
  */
 struct OptionOpaqueDeleter {
-  void operator()(capi::OptionOpaque* l) const noexcept {
+  void operator()(capi::OptionOpaque *l) const noexcept {
     capi::OptionOpaque_destroy(l);
   }
 };
 class OptionOpaque {
- public:
+public:
   static std::optional<OptionOpaque> new_(int32_t i);
   static std::optional<OptionOpaque> new_none();
-<<<<<<< HEAD
   static diplomat::result<OptionStruct, std::monostate> returns();
   diplomat::result<intptr_t, std::monostate> option_isize() const;
   diplomat::result<size_t, std::monostate> option_usize() const;
   diplomat::result<int32_t, std::monostate> option_i32() const;
   diplomat::result<uint32_t, std::monostate> option_u32() const;
-=======
-  static std::optional<OptionStruct> returns();
->>>>>>> 6aee3dba
   static OptionStruct new_struct();
   static OptionStruct new_struct_nones();
   void assert_integer(int32_t i) const;
-  static bool option_opaque_argument(const OptionOpaque* arg);
-  inline const capi::OptionOpaque* AsFFI() const { return this->inner.get(); }
-  inline capi::OptionOpaque* AsFFIMut() { return this->inner.get(); }
-  inline explicit OptionOpaque(capi::OptionOpaque* i) : inner(i) {}
+  static bool option_opaque_argument(const OptionOpaque *arg);
+  inline const capi::OptionOpaque *AsFFI() const { return this->inner.get(); }
+  inline capi::OptionOpaque *AsFFIMut() { return this->inner.get(); }
+  inline explicit OptionOpaque(capi::OptionOpaque *i) : inner(i) {}
   OptionOpaque() = default;
-  OptionOpaque(OptionOpaque&&) noexcept = default;
-  OptionOpaque& operator=(OptionOpaque&& other) noexcept = default;
- private:
+  OptionOpaque(OptionOpaque &&) noexcept = default;
+  OptionOpaque &operator=(OptionOpaque &&other) noexcept = default;
+
+private:
   std::unique_ptr<capi::OptionOpaque, OptionOpaqueDeleter> inner;
 };
 
@@ -75,128 +72,163 @@
   auto diplomat_result_raw_out_value = capi::OptionOpaque_returns();
   std::optional<OptionStruct> diplomat_result_out_value;
   if (diplomat_result_raw_out_value.is_ok) {
-  capi::OptionStruct diplomat_raw_struct_out_value = diplomat_result_raw_out_value.ok;
+    capi::OptionStruct diplomat_raw_struct_out_value =
+        diplomat_result_raw_out_value.ok;
+    auto diplomat_optional_raw_out_value_a = diplomat_raw_struct_out_value.a;
+    std::optional<OptionOpaque> diplomat_optional_out_value_a;
+    if (diplomat_optional_raw_out_value_a != nullptr) {
+      diplomat_optional_out_value_a =
+          OptionOpaque(diplomat_optional_raw_out_value_a);
+    } else {
+      diplomat_optional_out_value_a = std::nullopt;
+    }
+    auto diplomat_optional_raw_out_value_b = diplomat_raw_struct_out_value.b;
+    std::optional<OptionOpaqueChar> diplomat_optional_out_value_b;
+    if (diplomat_optional_raw_out_value_b != nullptr) {
+      diplomat_optional_out_value_b =
+          OptionOpaqueChar(diplomat_optional_raw_out_value_b);
+    } else {
+      diplomat_optional_out_value_b = std::nullopt;
+    }
+    auto diplomat_optional_raw_out_value_d = diplomat_raw_struct_out_value.d;
+    std::optional<OptionOpaque> diplomat_optional_out_value_d;
+    if (diplomat_optional_raw_out_value_d != nullptr) {
+      diplomat_optional_out_value_d =
+          OptionOpaque(diplomat_optional_raw_out_value_d);
+    } else {
+      diplomat_optional_out_value_d = std::nullopt;
+    }
+    diplomat_result_out_value = std::optional<OptionStruct>(
+        OptionStruct{.a = std::move(diplomat_optional_out_value_a),
+                     .b = std::move(diplomat_optional_out_value_b),
+                     .c = std::move(diplomat_raw_struct_out_value.c),
+                     .d = std::move(diplomat_optional_out_value_d)});
+  } else {
+    diplomat_result_out_value = std::nullopt;
+  }
+  return diplomat_result_out_value;
+}
+inline diplomat::result<intptr_t, std::monostate>
+OptionOpaque::option_isize() const {
+  auto diplomat_result_raw_out_value =
+      capi::OptionOpaque_option_isize(this->inner.get());
+  diplomat::result<intptr_t, std::monostate> diplomat_result_out_value;
+  if (diplomat_result_raw_out_value.is_ok) {
+    diplomat_result_out_value =
+        diplomat::Ok<intptr_t>(diplomat_result_raw_out_value.ok);
+  } else {
+    diplomat_result_out_value = diplomat::Err<std::monostate>(std::monostate());
+  }
+  return diplomat_result_out_value;
+}
+inline diplomat::result<size_t, std::monostate>
+OptionOpaque::option_usize() const {
+  auto diplomat_result_raw_out_value =
+      capi::OptionOpaque_option_usize(this->inner.get());
+  diplomat::result<size_t, std::monostate> diplomat_result_out_value;
+  if (diplomat_result_raw_out_value.is_ok) {
+    diplomat_result_out_value =
+        diplomat::Ok<size_t>(diplomat_result_raw_out_value.ok);
+  } else {
+    diplomat_result_out_value = diplomat::Err<std::monostate>(std::monostate());
+  }
+  return diplomat_result_out_value;
+}
+inline diplomat::result<int32_t, std::monostate>
+OptionOpaque::option_i32() const {
+  auto diplomat_result_raw_out_value =
+      capi::OptionOpaque_option_i32(this->inner.get());
+  diplomat::result<int32_t, std::monostate> diplomat_result_out_value;
+  if (diplomat_result_raw_out_value.is_ok) {
+    diplomat_result_out_value =
+        diplomat::Ok<int32_t>(diplomat_result_raw_out_value.ok);
+  } else {
+    diplomat_result_out_value = diplomat::Err<std::monostate>(std::monostate());
+  }
+  return diplomat_result_out_value;
+}
+inline diplomat::result<uint32_t, std::monostate>
+OptionOpaque::option_u32() const {
+  auto diplomat_result_raw_out_value =
+      capi::OptionOpaque_option_u32(this->inner.get());
+  diplomat::result<uint32_t, std::monostate> diplomat_result_out_value;
+  if (diplomat_result_raw_out_value.is_ok) {
+    diplomat_result_out_value =
+        diplomat::Ok<uint32_t>(diplomat_result_raw_out_value.ok);
+  } else {
+    diplomat_result_out_value = diplomat::Err<std::monostate>(std::monostate());
+  }
+  return diplomat_result_out_value;
+}
+inline OptionStruct OptionOpaque::new_struct() {
+  capi::OptionStruct diplomat_raw_struct_out_value =
+      capi::OptionOpaque_new_struct();
   auto diplomat_optional_raw_out_value_a = diplomat_raw_struct_out_value.a;
   std::optional<OptionOpaque> diplomat_optional_out_value_a;
   if (diplomat_optional_raw_out_value_a != nullptr) {
-    diplomat_optional_out_value_a = OptionOpaque(diplomat_optional_raw_out_value_a);
+    diplomat_optional_out_value_a =
+        OptionOpaque(diplomat_optional_raw_out_value_a);
   } else {
     diplomat_optional_out_value_a = std::nullopt;
   }
   auto diplomat_optional_raw_out_value_b = diplomat_raw_struct_out_value.b;
   std::optional<OptionOpaqueChar> diplomat_optional_out_value_b;
   if (diplomat_optional_raw_out_value_b != nullptr) {
-    diplomat_optional_out_value_b = OptionOpaqueChar(diplomat_optional_raw_out_value_b);
+    diplomat_optional_out_value_b =
+        OptionOpaqueChar(diplomat_optional_raw_out_value_b);
   } else {
     diplomat_optional_out_value_b = std::nullopt;
   }
   auto diplomat_optional_raw_out_value_d = diplomat_raw_struct_out_value.d;
   std::optional<OptionOpaque> diplomat_optional_out_value_d;
   if (diplomat_optional_raw_out_value_d != nullptr) {
-    diplomat_optional_out_value_d = OptionOpaque(diplomat_optional_raw_out_value_d);
+    diplomat_optional_out_value_d =
+        OptionOpaque(diplomat_optional_raw_out_value_d);
   } else {
     diplomat_optional_out_value_d = std::nullopt;
   }
-    diplomat_result_out_value = std::optional<OptionStruct>(OptionStruct{ .a = std::move(diplomat_optional_out_value_a), .b = std::move(diplomat_optional_out_value_b), .c = std::move(diplomat_raw_struct_out_value.c), .d = std::move(diplomat_optional_out_value_d) });
-  } else {
-    diplomat_result_out_value = std::nullopt;
-  }
-  return diplomat_result_out_value;
-}
-inline diplomat::result<intptr_t, std::monostate> OptionOpaque::option_isize() const {
-  auto diplomat_result_raw_out_value = capi::OptionOpaque_option_isize(this->inner.get());
-  diplomat::result<intptr_t, std::monostate> diplomat_result_out_value;
-  if (diplomat_result_raw_out_value.is_ok) {
-    diplomat_result_out_value = diplomat::Ok<intptr_t>(diplomat_result_raw_out_value.ok);
-  } else {
-    diplomat_result_out_value = diplomat::Err<std::monostate>(std::monostate());
-  }
-  return diplomat_result_out_value;
-}
-inline diplomat::result<size_t, std::monostate> OptionOpaque::option_usize() const {
-  auto diplomat_result_raw_out_value = capi::OptionOpaque_option_usize(this->inner.get());
-  diplomat::result<size_t, std::monostate> diplomat_result_out_value;
-  if (diplomat_result_raw_out_value.is_ok) {
-    diplomat_result_out_value = diplomat::Ok<size_t>(diplomat_result_raw_out_value.ok);
-  } else {
-    diplomat_result_out_value = diplomat::Err<std::monostate>(std::monostate());
-  }
-  return diplomat_result_out_value;
-}
-inline diplomat::result<int32_t, std::monostate> OptionOpaque::option_i32() const {
-  auto diplomat_result_raw_out_value = capi::OptionOpaque_option_i32(this->inner.get());
-  diplomat::result<int32_t, std::monostate> diplomat_result_out_value;
-  if (diplomat_result_raw_out_value.is_ok) {
-    diplomat_result_out_value = diplomat::Ok<int32_t>(diplomat_result_raw_out_value.ok);
-  } else {
-    diplomat_result_out_value = diplomat::Err<std::monostate>(std::monostate());
-  }
-  return diplomat_result_out_value;
-}
-inline diplomat::result<uint32_t, std::monostate> OptionOpaque::option_u32() const {
-  auto diplomat_result_raw_out_value = capi::OptionOpaque_option_u32(this->inner.get());
-  diplomat::result<uint32_t, std::monostate> diplomat_result_out_value;
-  if (diplomat_result_raw_out_value.is_ok) {
-    diplomat_result_out_value = diplomat::Ok<uint32_t>(diplomat_result_raw_out_value.ok);
-  } else {
-    diplomat_result_out_value = diplomat::Err<std::monostate>(std::monostate());
-  }
-  return diplomat_result_out_value;
-}
-inline OptionStruct OptionOpaque::new_struct() {
-  capi::OptionStruct diplomat_raw_struct_out_value = capi::OptionOpaque_new_struct();
+  return OptionStruct{.a = std::move(diplomat_optional_out_value_a),
+                      .b = std::move(diplomat_optional_out_value_b),
+                      .c = std::move(diplomat_raw_struct_out_value.c),
+                      .d = std::move(diplomat_optional_out_value_d)};
+}
+inline OptionStruct OptionOpaque::new_struct_nones() {
+  capi::OptionStruct diplomat_raw_struct_out_value =
+      capi::OptionOpaque_new_struct_nones();
   auto diplomat_optional_raw_out_value_a = diplomat_raw_struct_out_value.a;
   std::optional<OptionOpaque> diplomat_optional_out_value_a;
   if (diplomat_optional_raw_out_value_a != nullptr) {
-    diplomat_optional_out_value_a = OptionOpaque(diplomat_optional_raw_out_value_a);
+    diplomat_optional_out_value_a =
+        OptionOpaque(diplomat_optional_raw_out_value_a);
   } else {
     diplomat_optional_out_value_a = std::nullopt;
   }
   auto diplomat_optional_raw_out_value_b = diplomat_raw_struct_out_value.b;
   std::optional<OptionOpaqueChar> diplomat_optional_out_value_b;
   if (diplomat_optional_raw_out_value_b != nullptr) {
-    diplomat_optional_out_value_b = OptionOpaqueChar(diplomat_optional_raw_out_value_b);
+    diplomat_optional_out_value_b =
+        OptionOpaqueChar(diplomat_optional_raw_out_value_b);
   } else {
     diplomat_optional_out_value_b = std::nullopt;
   }
   auto diplomat_optional_raw_out_value_d = diplomat_raw_struct_out_value.d;
   std::optional<OptionOpaque> diplomat_optional_out_value_d;
   if (diplomat_optional_raw_out_value_d != nullptr) {
-    diplomat_optional_out_value_d = OptionOpaque(diplomat_optional_raw_out_value_d);
+    diplomat_optional_out_value_d =
+        OptionOpaque(diplomat_optional_raw_out_value_d);
   } else {
     diplomat_optional_out_value_d = std::nullopt;
   }
-  return OptionStruct{ .a = std::move(diplomat_optional_out_value_a), .b = std::move(diplomat_optional_out_value_b), .c = std::move(diplomat_raw_struct_out_value.c), .d = std::move(diplomat_optional_out_value_d) };
-}
-inline OptionStruct OptionOpaque::new_struct_nones() {
-  capi::OptionStruct diplomat_raw_struct_out_value = capi::OptionOpaque_new_struct_nones();
-  auto diplomat_optional_raw_out_value_a = diplomat_raw_struct_out_value.a;
-  std::optional<OptionOpaque> diplomat_optional_out_value_a;
-  if (diplomat_optional_raw_out_value_a != nullptr) {
-    diplomat_optional_out_value_a = OptionOpaque(diplomat_optional_raw_out_value_a);
-  } else {
-    diplomat_optional_out_value_a = std::nullopt;
-  }
-  auto diplomat_optional_raw_out_value_b = diplomat_raw_struct_out_value.b;
-  std::optional<OptionOpaqueChar> diplomat_optional_out_value_b;
-  if (diplomat_optional_raw_out_value_b != nullptr) {
-    diplomat_optional_out_value_b = OptionOpaqueChar(diplomat_optional_raw_out_value_b);
-  } else {
-    diplomat_optional_out_value_b = std::nullopt;
-  }
-  auto diplomat_optional_raw_out_value_d = diplomat_raw_struct_out_value.d;
-  std::optional<OptionOpaque> diplomat_optional_out_value_d;
-  if (diplomat_optional_raw_out_value_d != nullptr) {
-    diplomat_optional_out_value_d = OptionOpaque(diplomat_optional_raw_out_value_d);
-  } else {
-    diplomat_optional_out_value_d = std::nullopt;
-  }
-  return OptionStruct{ .a = std::move(diplomat_optional_out_value_a), .b = std::move(diplomat_optional_out_value_b), .c = std::move(diplomat_raw_struct_out_value.c), .d = std::move(diplomat_optional_out_value_d) };
+  return OptionStruct{.a = std::move(diplomat_optional_out_value_a),
+                      .b = std::move(diplomat_optional_out_value_b),
+                      .c = std::move(diplomat_raw_struct_out_value.c),
+                      .d = std::move(diplomat_optional_out_value_d)};
 }
 inline void OptionOpaque::assert_integer(int32_t i) const {
   capi::OptionOpaque_assert_integer(this->inner.get(), i);
 }
-inline bool OptionOpaque::option_opaque_argument(const OptionOpaque* arg) {
-  return capi::OptionOpaque_option_opaque_argument((arg) ? arg->AsFFI() : nullptr);
+inline bool OptionOpaque::option_opaque_argument(const OptionOpaque *arg) {
+  return capi::OptionOpaque_option_opaque_argument((arg) ? arg->AsFFI()
+                                                         : nullptr);
 }
 #endif