#![cfg_attr(not(any(target_arch = "wasm32")), no_std)]

extern crate alloc;

use alloc::alloc::Layout;

#[cfg(target_arch = "wasm32")]
// defines `extern "C" diplomat_init()`
mod wasm_glue;

mod writeable;
pub use writeable::DiplomatWriteable;

mod result;
pub use result::DiplomatResult;

<<<<<<< HEAD
pub type DiplomatOption<T> = DiplomatResult<T, ()>;

=======
/// Like [`char`], but unvalidated.
>>>>>>> 8194def0
pub type DiplomatChar = u32;

/// Like [`str`], but unvalidated.
pub type DiplomatStr = [u8];

/// Like `Wstr`, but unvalidated.
pub type DiplomatStr16 = [u16];

/// Like [`u8`], but interpreted explicitly as a raw byte as opposed to a numerical value.
/// This matters for languages like JavaScript or Dart, where there's only a single numeric
/// type, but special types for byte buffers.
pub type DiplomatByte = u8;

/// Allocates a buffer of a given size in Rust's memory.
///
/// # Safety
/// - The allocated buffer must be freed with [`diplomat_free()`].
#[no_mangle]
pub unsafe extern "C" fn diplomat_alloc(size: usize, align: usize) -> *mut u8 {
    alloc::alloc::alloc(Layout::from_size_align(size, align).unwrap())
}

/// Frees a buffer that was allocated in Rust's memory.
/// # Safety
/// - `ptr` must be a pointer to a valid buffer allocated by [`diplomat_alloc()`].
#[no_mangle]
pub unsafe extern "C" fn diplomat_free(ptr: *mut u8, size: usize, align: usize) {
    alloc::alloc::dealloc(ptr, Layout::from_size_align(size, align).unwrap())
}<|MERGE_RESOLUTION|>--- conflicted
+++ resolved
@@ -14,12 +14,11 @@
 mod result;
 pub use result::DiplomatResult;
 
-<<<<<<< HEAD
+/// An [`Option`]-like type that can be passed across the FFI boundary
+/// as a value. Used internally to return [`Option`]s from functions.
 pub type DiplomatOption<T> = DiplomatResult<T, ()>;
 
-=======
 /// Like [`char`], but unvalidated.
->>>>>>> 8194def0
 pub type DiplomatChar = u32;
 
 /// Like [`str`], but unvalidated.
