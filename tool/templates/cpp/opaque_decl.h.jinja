{% let const_ptr = fmt.fmt_c_ptr(type_name, Mutability::Immutable) -%}
{% let mut_ptr = fmt.fmt_c_ptr(type_name, Mutability::Mutable) -%}
{% let const_cptr = fmt.fmt_c_ptr(ctype, Mutability::Immutable) -%}
{% let mut_cptr = fmt.fmt_c_ptr(ctype, Mutability::Mutable) -%}
{% let const_ref = fmt.fmt_borrowed(type_name, Mutability::Immutable) -%}
{% let move_ref = fmt.fmt_move_ref(type_name) -%}

{% include "c_include.h.jinja" %}

{% if let Some(ns) = namespace -%}
namespace {{ns}} {
{% endif -%}
{% if !docs.is_empty() -%}
/**
 {{~ docs|prefix_trimmed(" * ")}}
 */
{% endif -%}
class {% if let Some(deprecated) = deprecated %}[[deprecated("{{ deprecated }}")]] {% endif -%} {{type_name_unnamespaced}} {
public:
<<<<<<< HEAD
{% for m in methods %}
	{% if !m.docs.is_empty() -%}
	/**
	 {{~ m.docs|prefix_trimmed("	 * ")}}
	 */
	{% endif -%}
	{% include "function_defs/method_decl.h.jinja" %}
=======
{% for m in methods -%}
{% include "method_decl.h.jinja" %}
>>>>>>> 35e06283
{% endfor %}
	inline {{const_cptr}} AsFFI() const;
	inline {{mut_cptr}} AsFFI();
	inline static {{const_ptr}} FromFFI({{const_cptr}} ptr);
	inline static {{mut_ptr}} FromFFI({{mut_cptr}} ptr);
	inline static void operator delete(void* ptr);
private:
	{{type_name_unnamespaced}}() = delete;
	{{type_name_unnamespaced}}({{const_ref}}) = delete;
	{{type_name_unnamespaced}}({{move_ref}}) noexcept = delete;
	{{type_name_unnamespaced}} operator=({{const_ref}}) = delete;
	{{type_name_unnamespaced}} operator=({{move_ref}}) noexcept = delete;
	static void operator delete[](void*, size_t) = delete;
};

{% if namespace.is_some() -%}
} // namespace
{%-endif%}<|MERGE_RESOLUTION|>--- conflicted
+++ resolved
@@ -17,7 +17,6 @@
 {% endif -%}
 class {% if let Some(deprecated) = deprecated %}[[deprecated("{{ deprecated }}")]] {% endif -%} {{type_name_unnamespaced}} {
 public:
-<<<<<<< HEAD
 {% for m in methods %}
 	{% if !m.docs.is_empty() -%}
 	/**
@@ -25,10 +24,6 @@
 	 */
 	{% endif -%}
 	{% include "function_defs/method_decl.h.jinja" %}
-=======
-{% for m in methods -%}
-{% include "method_decl.h.jinja" %}
->>>>>>> 35e06283
 {% endfor %}
 	inline {{const_cptr}} AsFFI() const;
 	inline {{mut_cptr}} AsFFI();
