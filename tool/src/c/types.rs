--- conflicted
+++ resolved
@@ -74,23 +74,12 @@
         ast::TypeName::Reference(underlying, ast::Mutability::Immutable, _lt) => {
             ast::Ident::from(format!("ref_{}", name_for_type(underlying)))
         }
-<<<<<<< HEAD
         ast::TypeName::Primitive(prim) => ast::Ident::from(c_type_for_prim(prim)),
         ast::TypeName::Option(underlying) => {
             ast::Ident::from(format!("opt_{}", name_for_type(underlying)))
-=======
-        ast::TypeName::Primitive(prim) => c_type_for_prim(prim).to_string(),
-        ast::TypeName::Option(underlying) => format!("opt_{}", name_for_type(underlying)),
-        ast::TypeName::Result(ok, err) => {
-            format!(
-                "diplomat_result_{}_{}",
-                name_for_type(ok),
-                name_for_type(err)
-            )
->>>>>>> c5123721
         }
         ast::TypeName::Result(ok, err) => ast::Ident::from(format!(
-            "result_{}_{}",
+            "diplomat_result_{}_{}",
             name_for_type(ok),
             name_for_type(err)
         )),
