--- conflicted
+++ resolved
@@ -2,7 +2,8 @@
 use super::PyFormatter;
 use crate::{cpp::TyGenContext as Cpp2TyGenContext, hir, ErrorStore};
 use askama::Template;
-use diplomat_core::hir::{TyPosition, Type, TypeId};
+use diplomat_core::hir::OpaqueOwner;
+use diplomat_core::hir::{TyPosition, Type, TypeId, StructPathLike};
 use itertools::Itertools;
 use std::borrow::Cow;
 use std::collections::BTreeMap;
@@ -453,19 +454,18 @@
             type_name,
         }
     }
-<<<<<<< HEAD
 
     fn gen_struct_name<P: TyPosition>(&mut self, st: &P::StructPath) -> Cow<'ccx, str> {
         let id = st.id();
         let type_name = self.formatter.cxx.fmt_type_name(id);
 
-        let def = self.c2.tcx.resolve_type(id);
+        let def = self.cpp2.c.tcx.resolve_type(id);
         if def.attrs().disable {
             self.errors
                 .push_error(format!("Found usage of disabled type {type_name}"))
         }
 
-        self.includes
+        self.cpp2.impl_header.includes
             .insert(self.formatter.cxx.fmt_impl_header_path(id.into()));
         if let hir::MaybeOwn::Borrow(borrow) = st.owner() {
             let mutability = borrow.mutability;
@@ -488,7 +488,7 @@
             Type::Opaque(ref op) => {
                 let op_id = op.tcx_id.into();
                 let type_name = self.formatter.cxx.fmt_type_name(op_id);
-                let def = self.c2.tcx.resolve_type(op_id);
+                let def = self.cpp2.c.tcx.resolve_type(op_id);
 
                 if def.attrs().disable {
                     self.errors
@@ -506,33 +506,33 @@
                 };
                 let ret = ret.into_owned().into();
 
-                self.includes
+                self.cpp2.impl_header.includes
                     .insert(self.formatter.cxx.fmt_impl_header_path(op_id.into()));
                 ret
             }
             Type::Struct(ref st) => {
                 let id = st.id();
                 let type_name = self.formatter.cxx.fmt_type_name(id);
-                let def = self.c2.tcx.resolve_type(id);
+                let def = self.cpp2.c.tcx.resolve_type(id);
                 if def.attrs().disable {
                     self.errors
                         .push_error(format!("Found usage of disabled type {type_name}"))
                 }
 
-                self.includes
+                self.cpp2.impl_header.includes
                     .insert(self.formatter.cxx.fmt_impl_header_path(id.into()));
                 type_name
             }
             Type::Enum(ref e) => {
                 let id = e.tcx_id.into();
                 let type_name = self.formatter.cxx.fmt_type_name(id);
-                let def = self.c2.tcx.resolve_type(id);
+                let def = self.cpp2.c.tcx.resolve_type(id);
                 if def.attrs().disable {
                     self.errors
                         .push_error(format!("Found usage of disabled type {type_name}"))
                 }
 
-                self.includes
+                self.cpp2.impl_header.includes
                     .insert(self.formatter.cxx.fmt_impl_header_path(id.into()));
                 type_name
             }
@@ -564,6 +564,4 @@
             _ => unreachable!("unknown AST/HIR variant"),
         }
     }
-=======
->>>>>>> 3ca1b120
 }