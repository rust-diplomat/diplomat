--- conflicted
+++ resolved
@@ -354,38 +354,14 @@
 
 #[cfg(test)]
 pub mod test {
-    use super::*;
-
-<<<<<<< HEAD
+    use std::borrow::Cow;
+
     use super::KotlinFormatter;
 
+    use crate::kotlin::attr_support;
     use crate::test::new_tcx;
-=======
-    use proc_macro2::TokenStream;
->>>>>>> a0c6c406
     use quote::quote;
-    use std::borrow::Cow;
-
-<<<<<<< HEAD
-=======
-    pub fn new_tcx(tk_stream: TokenStream) -> TypeContext {
-        let file = syn::parse2::<syn::File>(tk_stream).expect("failed to parse item ");
-
-        let mut attr_validator = hir::BasicAttributeValidator::new("kotlin_test");
-        attr_validator.support = super::super::attr_support();
-
-        match TypeContext::from_syn(&file, attr_validator) {
-            Ok(context) => context,
-            Err(e) => {
-                for (_cx, err) in e {
-                    eprintln!("Lowering error: {}", err);
-                }
-                panic!("Failed to create context")
-            }
-        }
-    }
-
->>>>>>> a0c6c406
+
     #[test]
     fn test_type_name() {
         let tk_stream = quote! {
@@ -416,7 +392,7 @@
 
             }
         };
-        let tcx = new_tcx(tk_stream);
+        let tcx = new_tcx(tk_stream, attr_support());
         let formatter = KotlinFormatter::new(&tcx, None);
         let opaques = tcx.opaques();
         assert!(!opaques.is_empty());
