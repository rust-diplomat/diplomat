use askama::Template;
use diplomat_core::hir::borrowing_param::{BorrowedLifetimeInfo, ParamBorrowInfo};
use diplomat_core::hir::{
    self, BackendAttrSupport, Borrow, Lifetime, LifetimeEnv, Lifetimes, MaybeOwn, MaybeStatic,
    Method, Mutability, OpaquePath, Optional, OutType, Param, PrimitiveType, ReturnableStructDef,
    SelfType, Slice, SpecialMethod, StringEncoding, StructField, StructPathLike, TyPosition, Type,
    TypeContext, TypeDef,
};
use diplomat_core::hir::{ReturnType, SuccessType};

use std::borrow::Cow;
use std::cell::RefCell;
use std::collections::{BTreeMap, BTreeSet};
use std::iter::once;
use std::path::Path;

mod formatter;
use formatter::KotlinFormatter;

use crate::{ErrorStore, FileMap};
use serde::{Deserialize, Serialize};

pub(crate) fn attr_support() -> BackendAttrSupport {
    let mut a = BackendAttrSupport::default();

    a.memory_sharing = false;
    a.non_exhaustive_structs = true;
    a.method_overloading = true;
<<<<<<< HEAD
=======
    a.utf8_strings = false;
    a.utf16_strings = true;

    a.constructors = false; // TODO
    a.named_constructors = false; // TODO
>>>>>>> 6468fa9b
    a.fallible_constructors = false; // TODO

    a
}

#[derive(Debug, Clone, Deserialize, Serialize)]
struct KotlinConfig {
    domain: String,
    lib_name: String,
}

pub(crate) fn run<'tcx>(
    tcx: &'tcx TypeContext,
    conf_path: Option<&Path>,
) -> (FileMap, ErrorStore<'tcx, String>) {
    let conf_path = conf_path.expect("Kotlin library needs to be called with config");

    let conf_str = std::fs::read_to_string(conf_path)
        .unwrap_or_else(|err| panic!("Failed to open config file {conf_path:?}: {err}"));
    let KotlinConfig { domain, lib_name } = toml::from_str::<KotlinConfig>(&conf_str)
        .expect("Failed to parse config. Required fields are `domain` and `lib_name`");

    let formatter = KotlinFormatter::new(tcx, None);

    let files = FileMap::default();
    let errors = ErrorStore::default();

    let mut ty_gen_cx = TyGenContext {
        tcx,
        errors: &errors,
        result_types: RefCell::new(BTreeSet::new()),
        option_types: RefCell::new(BTreeSet::new()),
        formatter: &formatter,
    };

    for (_id, ty) in tcx.all_types() {
        let _guard = ty_gen_cx.errors.set_context_ty(ty.name().as_str().into());
        if ty.attrs().disable {
            continue;
        }
        match ty {
            TypeDef::Opaque(o) => {
                let type_name = o.name.to_string();

                let (file_name, body) = ty_gen_cx.gen_opaque_def(o, &type_name, &domain, &lib_name);

                files.add_file(format!("src/main/kotlin/{file_name}"), body);
            }

            TypeDef::OutStruct(o) => {
                let type_name = o.name.to_string();

                let (file_name, body) = ty_gen_cx.gen_struct_def(o, &type_name, &domain, &lib_name);

                files.add_file(format!("src/main/kotlin/{file_name}"), body);
            }

            TypeDef::Struct(struct_def) => {
                let type_name = struct_def.name.to_string();

                let (file_name, body) =
                    ty_gen_cx.gen_struct_def(struct_def, &type_name, &domain, &lib_name);

                files.add_file(format!("src/main/kotlin/{file_name}"), body);
            }

            TypeDef::Enum(enum_def) => {
                let type_name = enum_def.name.to_string();

                let (file_name, body) =
                    ty_gen_cx.gen_enum_def(enum_def, &type_name, &domain, &lib_name);

                files.add_file(format!("src/main/kotlin/{file_name}"), body);
            }
            ty_def => panic!("Received unknown type definition: {ty_def:?}"),
        }
    }

    #[derive(Template)]
    #[template(path = "kotlin/build.gradle.kts.jinja", escape = "none")]
    struct Build<'a> {
        domain: &'a str,
        lib_name: &'a str,
    }

    let build = Build {
        domain: &domain,
        lib_name: &lib_name,
    }
    .render()
    .expect("Failed to render build file");

    files.add_file("build.gradle.kts".to_string(), build);

    #[derive(Template)]
    #[template(path = "kotlin/settings.gradle.kts.jinja", escape = "none")]
    struct Settings<'a> {
        lib_name: &'a str,
    }
    let settings = Settings {
        lib_name: &lib_name,
    }
    .render()
    .expect("Failed to render settings file");

    files.add_file("settings.gradle.kts".to_string(), settings);
    let native_results = ty_gen_cx
        .result_types
        .borrow()
        .iter()
        .map(|result_type| result_type.render().expect("failed to render result type"))
        .collect::<Vec<_>>();

    let native_options = ty_gen_cx
        .option_types
        .borrow()
        .iter()
        .map(|option_type| option_type.render().expect("failed to render option type"))
        .collect::<Vec<_>>();

    #[derive(Template)]
    #[template(path = "kotlin/init.kt.jinja", escape = "none")]
    struct Init<'a> {
        domain: &'a str,
        native_results: &'a [String],
        native_options: &'a [String],
        lib_name: &'a str,
    }

    let init = Init {
        domain: &domain,
        lib_name: &lib_name,
        native_results: native_results.as_slice(),
        native_options: native_options.as_slice(),
    }
    .render()
    .expect("Failed to lib top level file");

    files.add_file(
        format!(
            "src/main/kotlin/{}/{lib_name}/Lib.kt",
            domain.replace('.', "/")
        ),
        init,
    );

    (files, errors)
}

#[derive(Template, Debug, PartialEq, Eq, PartialOrd, Ord, Clone, Hash)]
#[template(path = "kotlin/Option.kt.jinja")]
struct TypeForResult<'d> {
    type_name: Cow<'d, str>,
    default: Option<Cow<'d, str>>,
}

#[derive(Template, PartialEq, Eq, PartialOrd, Ord, Clone, Hash)]
#[template(path = "kotlin/Result.kt.jinja")]
struct NativeResult<'d> {
    ok: TypeForResult<'d>,
    err: TypeForResult<'d>,
}

struct TyGenContext<'a, 'cx> {
    tcx: &'cx TypeContext,
    formatter: &'a KotlinFormatter<'cx>,
    result_types: RefCell<BTreeSet<NativeResult<'cx>>>,
    option_types: RefCell<BTreeSet<TypeForResult<'cx>>>,
    errors: &'a ErrorStore<'cx, String>,
}

impl<'a, 'cx> TyGenContext<'a, 'cx> {
    fn gen_infallible_return_type_name(&self, success_type: &SuccessType) -> Cow<'cx, str> {
        match success_type {
            SuccessType::Unit => self.formatter.fmt_void().into(),
            SuccessType::Write => self.formatter.fmt_string().into(),
            SuccessType::OutType(ref o) => self.gen_type_name(o),
            _ => panic!("Unsupported success type"),
        }
    }
    fn gen_return_type_name(&self, result_ty: &ReturnType) -> Cow<'cx, str> {
        match *result_ty {
            ReturnType::Infallible(ref success) => self.gen_infallible_return_type_name(success),
            ReturnType::Fallible(ref ok, ref err) => {
                let ok_type = self.gen_infallible_return_type_name(ok);
                let err_type = err
                    .as_ref()
                    .map(|err| self.gen_type_name(err))
                    .unwrap_or_else(|| "Unit".into());
                format!("Res<{ok_type}, {err_type}>").into()
            }
            ReturnType::Nullable(ref success) => self
                .formatter
                .fmt_nullable(self.gen_infallible_return_type_name(success).as_ref())
                .into(),
        }
    }

    fn gen_kt_to_c_for_type(&self, ty: &Type, name: Cow<'cx, str>) -> Cow<'cx, str> {
        match *ty {
            Type::Primitive(prim) => self
                .formatter
                .fmt_primitive_to_native_conversion(name.as_ref(), prim)
                .into(),
            Type::Opaque(ref op @ OpaquePath { owner, .. }) => {
                let optional = if op.is_optional() { "?" } else { "" };
                match owner.mutability {
                    Mutability::Immutable => format!("{name}{optional}.handle").into(),
                    Mutability::Mutable => format!("{name}{optional}.handle /* note this is a mutable reference. Think carefully about using, especially concurrently */" ).into(),
                }
            }
            Type::Struct(_) => format!("{name}.nativeStruct").into(),
            Type::Enum(_) => format!("{name}.toNative()").into(),
            Type::Slice(Slice::Str(None, _)) | Type::Slice(Slice::Primitive(None, _)) => {
                format!("{name}Slice").into()
            }
            Type::Slice(_) => format!("{name}Slice").into(),
            _ => todo!(),
        }
    }

    fn gen_infallible_return_type_ffi(&self, success: &SuccessType) -> Cow<'cx, str> {
        match success {
            SuccessType::Unit => self.formatter.fmt_void().into(),
            SuccessType::Write => self.formatter.fmt_void().into(),
            SuccessType::OutType(ref o) => self.gen_type_name_ffi(o),
            _ => panic!("Unsupported success type"),
        }
    }

    fn gen_return_type_name_ffi(&self, out: &ReturnType) -> Cow<'cx, str> {
        match *out {
            ReturnType::Infallible(ref s) => self.gen_infallible_return_type_ffi(s),
            ReturnType::Fallible(ref ok, ref err) => {
                let ok_type = self.gen_infallible_return_type_ffi(ok);
                let err_type = err
                    .as_ref()
                    .map(|err| self.gen_type_name_ffi(err))
                    .unwrap_or_else(|| "Unit".into());

                let ok_default = match ok {
                    SuccessType::OutType(ref o) => Some(o)
                        .filter(|t| {
                            let Type::Struct(s) = t else {
                                return true;
                            };
                            match s.resolve(self.tcx) {
                                ReturnableStructDef::Struct(s) => !s.fields.is_empty(),
                                ReturnableStructDef::OutStruct(s) => !s.fields.is_empty(),
                                _ => unreachable!("unknown AST/HIR variant"),
                            }
                        })
                        .map(|t| self.formatter.fmt_field_default(t)),
                    _ => None,
                };
                let err_default = err
                    .as_ref()
                    .filter(|t| {
                        let Type::Struct(s) = t else {
                            return true;
                        };
                        match s.resolve(self.tcx) {
                            ReturnableStructDef::Struct(s) => !s.fields.is_empty(),
                            ReturnableStructDef::OutStruct(s) => !s.fields.is_empty(),
                            _ => unreachable!("unknown AST/HIR variant"),
                        }
                    })
                    .map(|t| self.formatter.fmt_field_default(t));
                let result_type = NativeResult {
                    ok: TypeForResult {
                        type_name: ok_type.clone(),
                        default: ok_default,
                    },
                    err: TypeForResult {
                        type_name: err_type.clone(),
                        default: err_default,
                    },
                };
                let mut result_types = self.result_types.borrow_mut();
                result_types.insert(result_type);

                format!("Result{ok_type}{err_type}").into()
            }
            ReturnType::Nullable(SuccessType::Unit | SuccessType::Write) => {
                let mut option_types = self.option_types.borrow_mut();
                option_types.insert(TypeForResult {
                    type_name: "Unit".into(),
                    default: None,
                });
                "OptionUnit".into()
            }
            ReturnType::Nullable(
                ref success @ SuccessType::OutType(
                    Type::Struct(..) | Type::Enum(..) | Type::Primitive(..),
                ),
            ) => {
                let mut option_types = self.option_types.borrow_mut();
                let infallible_return = self.gen_infallible_return_type_ffi(success);
                let default = match success {
                    SuccessType::OutType(Type::Struct(..) | Type::Enum(..)) => {
                        format!("{infallible_return}()")
                    }
                    SuccessType::OutType(Type::Primitive(prim)) => {
                        self.formatter.fmt_primitive_default(*prim).into()
                    }
                    _ => unreachable!("success type can only be one of the above"),
                };
                option_types.insert(TypeForResult {
                    type_name: infallible_return.clone(),
                    default: Some(default.into()),
                });
                format!("Option{infallible_return}").into()
            }
            ReturnType::Nullable(SuccessType::OutType(Type::Opaque(..))) => "Pointer?".into(),
            ReturnType::Nullable(SuccessType::OutType(Type::Slice(..))) => {
                let mut option_types = self.option_types.borrow_mut();
                option_types.insert(TypeForResult {
                    type_name: "Slice".into(),
                    default: Some("Slice()".into()),
                });
                "OptionSlice".into()
            }
            _ => panic!("unsupported return type"),
        }
    }

    fn gen_type_name_ffi<P: TyPosition>(&self, ty: &Type<P>) -> Cow<'cx, str> {
        match *ty {
            Type::Primitive(prim) => self.formatter.fmt_primitive_type_native(prim).into(),
            Type::Opaque(ref op) => {
                let optional = if op.is_optional() { "?" } else { "" };
                format!("Pointer{optional}").into()
            }

            Type::Struct(ref strct) => {
                let type_id = strct.id();
                let resolved = self.tcx.resolve_type(type_id);
                format!("{}Native", resolved.name()).into()
            }
            Type::Enum(_) => "Int".into(),
            Type::Slice(_) => "Slice".into(),
            _ => unreachable!("unknown AST/HIR variant"),
        }
    }

    fn gen_opaque_return_conversion<'d>(
        &'d self,
        opaque_path: &'d OpaquePath<Optional, MaybeOwn>,
        method_lifetimes_map: &'d MethodLtMap<'d>,
        lifetime_env: &'d LifetimeEnv,
        cleanups: &[Cow<'d, str>],
        val_name: &'d str,
        return_type_modifier: &str,
    ) -> String {
        let opaque_def = opaque_path.resolve(self.tcx);

        let ownership = opaque_path.owner;
        let lifetimes = &opaque_path.lifetimes;
        let optional = opaque_path.is_optional();
        #[derive(Template)]
        #[template(path = "kotlin/OpaqueReturn.kt.jinja", escape = "none")]
        struct OpaqueReturn<'a, 'b> {
            return_type_name: Cow<'b, str>,
            borrows: Vec<ParamsForLt<'b>>,
            is_owned: bool,
            self_edges: Vec<Cow<'b, str>>,
            cleanups: &'a [Cow<'b, str>],
            optional: bool,
            val_name: &'a str,
            return_type_modifier: &'a str,
        }

        struct ParamsForLt<'c> {
            lt: Cow<'c, str>,
            params: Vec<Cow<'c, str>>,
        }

        let return_type_name = opaque_def.name.to_string().into();
        let self_edges = || match ownership {
            MaybeOwn::Borrow(Borrow {
                lifetime: MaybeStatic::NonStatic(lt),
                ..
            }) => Some(
                method_lifetimes_map
                    .get(&lt)
                    .iter()
                    .flat_map(|param| param.incoming_edges.iter())
                    .map(move |edge| self.formatter.fmt_borrow(edge))
                    .collect(),
            ),
            _ => None,
        };

        let self_edges = self_edges();
        let is_owned = self_edges.is_none();
        let self_edges = self_edges.unwrap_or_else(Vec::new);

        let borrows = lifetimes
            .lifetimes()
            .filter_map(|lt| {
                let lt = match lt {
                    MaybeStatic::Static => return None,
                    MaybeStatic::NonStatic(lt) => lt,
                };
                let params = method_lifetimes_map
                    .get(&lt)
                    .iter()
                    .flat_map(|got| got.incoming_edges.iter())
                    .map(|edge| self.formatter.fmt_borrow(edge))
                    .collect();
                let lt = lifetime_env.fmt_lifetime(lt);
                Some(ParamsForLt { lt, params })
            })
            .collect::<Vec<_>>();

        let opaque_return = OpaqueReturn {
            return_type_name,
            borrows,
            is_owned,
            self_edges,
            cleanups,
            optional,
            val_name,
            return_type_modifier,
        };
        opaque_return
            .render()
            .expect("Failed to render opaque return block")
    }

    fn write_return(return_type_modifier: &str) -> String {
        format!(
            r#"
val returnString = DW.writeToString(write)
return returnString{return_type_modifier}"#
        )
    }

    fn boxed_slice_return(encoding: &str, val_name: &str, return_type_modifier: &str) -> String {
        format!(
            r#"val string = PrimitiveArrayTools.get{encoding}({val_name})
Native.free(Pointer.nativeValue({val_name}.data))
return string{return_type_modifier}"#
        )
    }

    fn gen_slice_return_conversion<'d>(
        &'d self,
        slice_ty: &'d Slice,
        val_name: &'d str,
        return_type_modifier: &str,
    ) -> String {
        match slice_ty {
            Slice::Str(Some(_), enc) => match enc {
                StringEncoding::UnvalidatedUtf16 => {
                    format!("    return PrimitiveArrayTools.getUtf16({val_name})")
                }
                StringEncoding::UnvalidatedUtf8 => {
                    format!("    return PrimitiveArrayTools.getUtf8({val_name})")
                }
                StringEncoding::Utf8 => {
                    format!("    return PrimitiveArrayTools.getUtf8({val_name})")
                }
                _ => todo!(),
            },
            Slice::Str(None, enc) => match enc {
                StringEncoding::UnvalidatedUtf16 => {
                    Self::boxed_slice_return("Utf16", val_name, return_type_modifier)
                }
                StringEncoding::UnvalidatedUtf8 => {
                    Self::boxed_slice_return("Utf8", val_name, return_type_modifier)
                }
                StringEncoding::Utf8 => {
                    Self::boxed_slice_return("Utf8", val_name, return_type_modifier)
                }
                _ => todo!(),
            },
            Slice::Primitive(Some(_), prim_ty) => {
                let prim_ty = self.formatter.fmt_primitive_as_ffi(*prim_ty);
                format!("    return PrimitiveArrayTools.get{prim_ty}Array({val_name}){return_type_modifier}")
            }
            Slice::Primitive(None, prim_ty) => {
                let prim_ty = self.formatter.fmt_primitive_as_ffi(*prim_ty);
                let prim_ty_array = format!("{prim_ty}Array");
                Self::boxed_slice_return(prim_ty_array.as_str(), val_name, return_type_modifier)
            }

            _ => todo!(),
        }
    }

    #[allow(clippy::too_many_arguments)]
    fn gen_struct_return_conversion<'d>(
        &'d self,
        struct_def: &'d ReturnableStructDef,
        lifetimes: &'d Lifetimes,
        method_lifetimes_map: &'d MethodLtMap<'d>,
        lifetime_env: &'d LifetimeEnv,
        cleanups: &[Cow<'d, str>],
        val_name: &'d str,
        return_type_modifier: &str,
    ) -> String {
        let is_zst = match struct_def {
            ReturnableStructDef::Struct(s) => s.fields.is_empty(),
            ReturnableStructDef::OutStruct(s) => s.fields.is_empty(),
            _ => false,
        };

        let return_type_name = match struct_def {
            ReturnableStructDef::Struct(strct) => strct.name.to_string().into(),
            ReturnableStructDef::OutStruct(out_strct) => out_strct.name.to_string().into(),
            _ => todo!(),
        };

        if is_zst {
            return format!("{return_type_name}(){return_type_modifier}");
        }

        let borrows = lifetimes
            .lifetimes()
            .filter_map(|lt| {
                let lt = match lt {
                    MaybeStatic::Static => return None,
                    MaybeStatic::NonStatic(lt) => lt,
                };
                let params = method_lifetimes_map
                    .get(&lt)
                    .iter()
                    .flat_map(|got| got.incoming_edges.iter())
                    .map(|edge| self.formatter.fmt_borrow(edge))
                    .collect();
                let lt = lifetime_env.fmt_lifetime(lt);
                Some(ParamsForLt { lt, params })
            })
            .collect::<Vec<_>>();

        struct ParamsForLt<'c> {
            lt: Cow<'c, str>,
            params: Vec<Cow<'c, str>>,
        }
        #[derive(Template)]
        #[template(path = "kotlin/StructReturn.kt.jinja", escape = "none")]
        struct StructReturn<'a, 'b> {
            return_type_name: Cow<'b, str>,
            borrows: Vec<ParamsForLt<'b>>,
            cleanups: &'a [Cow<'b, str>],
            val_name: &'a str,
            return_type_modifier: &'a str,
        }
        StructReturn {
            return_type_name,
            borrows,
            cleanups,
            val_name,
            return_type_modifier,
        }
        .render()
        .expect("Failed to render opaque return block")
    }

    fn gen_out_type_return_conversion<'d>(
        &'d self,
        method: &'d Method,
        method_lifetimes_map: &'d MethodLtMap<'d>,
        cleanups: &[Cow<'d, str>],
        val_name: &'d str,
        return_type_modifier: &'d str,
        o: &'d OutType,
    ) -> String {
        match o {
            Type::Primitive(prim) => {
                let maybe_unsized_modifier = self.formatter.fmt_unsized_conversion(*prim, false);
                format!("return {val_name}{return_type_modifier}{maybe_unsized_modifier}")
            }
            Type::Opaque(opaque_path) => self.gen_opaque_return_conversion(
                opaque_path,
                method_lifetimes_map,
                &method.lifetime_env,
                cleanups,
                val_name,
                return_type_modifier,
            ),
            Type::Struct(strct) => {
                let lifetimes = strct.lifetimes();
                self.gen_struct_return_conversion(
                    &strct.resolve(self.tcx),
                    lifetimes,
                    method_lifetimes_map,
                    &method.lifetime_env,
                    cleanups,
                    val_name,
                    return_type_modifier,
                )
            }
            Type::Enum(enm) => {
                let return_type = enm.resolve(self.tcx);
                format!(
                    "return {}.fromNative({val_name}){return_type_modifier}",
                    return_type.name
                )
            }
            Type::Slice(slc) => {
                self.gen_slice_return_conversion(slc, val_name, return_type_modifier)
            }
            _ => todo!(),
        }
    }

    fn gen_nullable_return_conversion<'d>(
        &'d self,
        method: &'d Method,
        method_lifetimes_map: &'d MethodLtMap<'d>,
        cleanups: &[Cow<'d, str>],
        val_name: &'d str,
        o: &'d OutType,
    ) -> String {
        match o {
            Type::Primitive(prim) => {
                let maybe_unsized_modifier = self.formatter.fmt_unsized_conversion(*prim, true);
                format!("return {val_name}.option(){maybe_unsized_modifier}")
            }
            Type::Opaque(opaque_path) => self.gen_opaque_return_conversion(
                opaque_path,
                method_lifetimes_map,
                &method.lifetime_env,
                cleanups,
                val_name,
                ".?",
            ),
            Type::Struct(strct) => {
                let lifetimes = strct.lifetimes();
                format!(
                    r#"
val intermediateOption = {val_name}.option() ?: return null
{}
                        "#,
                    self.gen_struct_return_conversion(
                        &strct.resolve(self.tcx),
                        lifetimes,
                        method_lifetimes_map,
                        &method.lifetime_env,
                        cleanups,
                        "intermediateOption",
                        "",
                    )
                )
            }
            Type::Enum(enm) => {
                let return_type = enm.resolve(self.tcx);
                format!(
                    r#"
val intermediateOption = {val_name}.option() ?: return null
return {}.fromNative(intermediateOption)"#,
                    return_type.name
                )
            }
            Type::Slice(slc) => {
                format!(
                    r#"
val intermediateOption = {val_name}.option() ?: return null
{}
                        "#,
                    self.gen_slice_return_conversion(slc, "intermediateOption", "")
                )
            }
            _ => todo!(),
        }
    }

    fn gen_success_return_conversion<'d>(
        &'d self,
        res: &'d SuccessType,
        method: &'d Method,
        method_lifetimes_map: &'d MethodLtMap<'d>,
        cleanups: &[Cow<'d, str>],
        val_name: &'d str,
        return_type_postfix: &str,
    ) -> String {
        match res {
            SuccessType::Write => Self::write_return(return_type_postfix),
            SuccessType::OutType(ref o) => self.gen_out_type_return_conversion(
                method,
                method_lifetimes_map,
                cleanups,
                val_name,
                return_type_postfix,
                o,
            ),
            SuccessType::Unit if return_type_postfix.is_empty() => "".into(),
            SuccessType::Unit => format!("Unit{return_type_postfix}"),
            _ => todo!(),
        }
    }

    fn gen_return_conversion<'d>(
        &'d self,
        method: &'d Method,
        method_lifetimes_map: MethodLtMap<'d>,
        cleanups: &[Cow<'d, str>],
    ) -> String {
        match &method.output {
            ReturnType::Infallible(res) => self.gen_success_return_conversion(
                res,
                method,
                &method_lifetimes_map,
                cleanups,
                "returnVal",
                "",
            ),
            ReturnType::Fallible(ok, err) => {
                let ok_path = self.gen_success_return_conversion(
                    ok,
                    method,
                    &method_lifetimes_map,
                    cleanups,
                    "returnVal.union.ok",
                    ".ok()",
                );

                let err_path = err
                    .as_ref()
                    .map(|err| {
                        self.gen_out_type_return_conversion(
                            method,
                            &method_lifetimes_map,
                            cleanups,
                            "returnVal.union.err",
                            ".err()",
                            err,
                        )
                    })
                    .unwrap_or_else(|| "return Err(Unit)".into());

                #[derive(Template)]
                #[template(path = "kotlin/ResultReturn.kt.jinja", escape = "none")]
                struct ResultReturn<'d> {
                    ok_path: &'d str,
                    err_path: &'d str,
                }
                ResultReturn {
                    ok_path: ok_path.as_str(),
                    err_path: err_path.as_str(),
                }
                .render()
                .expect("Failed to render result return")
            }
            ReturnType::Nullable(SuccessType::OutType(ref res)) => self
                .gen_nullable_return_conversion(
                    method,
                    &method_lifetimes_map,
                    cleanups,
                    "returnVal",
                    res,
                ),

            ReturnType::Nullable(SuccessType::Write) => format!(
                r#"
retutnVal.option() ?: return null
{}
                        "#,
                Self::write_return("")
            ),
            ReturnType::Nullable(SuccessType::Unit) => "retutnVal.option() ?: return null".into(),
            _ => panic!("unsupported type"),
        }
    }

    fn gen_slice_conversion(
        &self,
        kt_param_name: Cow<'cx, str>,
        slice_type: Slice,
    ) -> Cow<'cx, str> {
        #[derive(Template)]
        #[template(path = "kotlin/SliceConversion.kt.jinja", escape = "none")]
        struct SliceConv<'d> {
            slice_method: Cow<'d, str>,
            kt_param_name: Cow<'d, str>,
            closeable: bool,
        }
        let (slice_method, closeable): (Cow<'cx, str>, bool) = match slice_type {
            Slice::Str(_, StringEncoding::UnvalidatedUtf16) => ("readUtf16".into(), true),
            Slice::Str(_, _) => ("readUtf8".into(), true),
            Slice::Primitive(_, _) => ("native".into(), true),
            Slice::Strs(StringEncoding::UnvalidatedUtf16) => ("readUtf16s".into(), true),
            Slice::Strs(_) => ("readUtf8s".into(), true),
            _ => {
                self.errors
                    .push_error("Found unsupported slice type".into());
                ("".into(), false)
            }
        };

        SliceConv {
            kt_param_name,
            slice_method,
            closeable,
        }
        .render()
        .expect("Failed to render slice method")
        .into()
    }

    fn gen_cleanup(&self, param_name: Cow<'cx, str>, slice: Slice) -> Option<Cow<'cx, str>> {
        match slice {
            Slice::Str(Some(_), _) => Some(format!("{param_name}Mem.close()").into()),
            Slice::Str(_, _) => None,
            Slice::Primitive(Some(_), _) => Some(format!("{param_name}Mem.close()").into()),
            Slice::Primitive(_, _) => None,
            Slice::Strs(_) => Some(format!("{param_name}Mem.forEach {{it.close()}}").into()),
            _ => todo!(),
        }
    }

    fn gen_method(
        &mut self,
        special_methods: &mut SpecialMethods,
        method: &'cx hir::Method,
        self_type: Option<&'cx SelfType>,
    ) -> String {
        if method.attrs.disable {
            return "".into();
        }

        let mut visitor = method.borrowing_param_visitor(self.tcx);
        let native_method_name = method.abi_name.as_str();

        let mut param_decls_kt = Vec::with_capacity(method.params.len());
        let mut param_types_ffi = Vec::with_capacity(method.params.len());
        let mut param_conversions = Vec::with_capacity(method.params.len());
        let mut slice_conversions = Vec::with_capacity(method.params.len());
        let mut cleanups = Vec::with_capacity(method.params.len());

        match self_type {
            Some(st @ SelfType::Opaque(_)) => {
                let param_type = "Pointer".into();
                let param_name: Cow<'_, str> = "handle".into();
                visitor.visit_param(&st.clone().into(), "this");

                param_types_ffi.push(param_type);
                param_conversions.push(param_name.clone());
            }
            Some(st @ SelfType::Struct(s)) => {
                let param_type =
                    format!("{}Native", self.tcx.resolve_struct(s.tcx_id).name.as_str()).into();
                let param_name: Cow<'_, str> = "nativeStruct".into();
                visitor.visit_param(&st.clone().into(), "this");
                param_types_ffi.push(param_type);
                param_conversions.push(param_name.clone());
            }
            Some(SelfType::Enum(_)) => {
                let param_type = "Int".into();
                let param_conversion: Cow<'_, str> = "this.toNative()".into();
                param_types_ffi.push(param_type);
                param_conversions.push(param_conversion.clone());
            }
            None => (),
            _ => todo!(),
        };

        for param in method.params.iter() {
            let param_name = self.formatter.fmt_param_name(param.name.as_str());

            let param_type_ffi = self.gen_type_name_ffi(&param.ty);

            match param.ty {
                Type::Slice(slice) => {
                    slice_conversions.push(self.gen_slice_conversion(param_name.clone(), slice));

                    let param_borrow_kind = visitor.visit_param(&param.ty, &param_name);

                    match param_borrow_kind {
                        ParamBorrowInfo::Struct(_) => (),
                        ParamBorrowInfo::TemporarySlice => {
                            if let Some(cleanup) = self.gen_cleanup(param_name.clone(), slice) {
                                cleanups.push(cleanup)
                            }
                        }
                        ParamBorrowInfo::BorrowedSlice => (),
                        ParamBorrowInfo::BorrowedOpaque => (),
                        ParamBorrowInfo::NotBorrowed => (),
                        _ => todo!(),
                    };
                }

                Type::Struct(_) | Type::Opaque(_) => {
                    visitor.visit_param(&param.ty, &param_name);
                }
                _ => (),
            }

            param_decls_kt.push(format!("{param_name}: {}", self.gen_type_name(&param.ty)));
            param_types_ffi.push(param_type_ffi);
            param_conversions.push(self.gen_kt_to_c_for_type(&param.ty, param_name.clone()));
        }
        let write_return = matches!(
            &method.output,
            ReturnType::Infallible(SuccessType::Write)
                | ReturnType::Fallible(SuccessType::Write, _)
                | ReturnType::Nullable(SuccessType::Write)
        );
        if write_return {
            param_conversions.push("write".into());
        }
        let params = param_decls_kt.join(", ");

        let return_ty = self.gen_return_type_name(&method.output);

        let method_lifetimes_map = visitor.borrow_map();
        let return_expression = self
            .gen_return_conversion(method, method_lifetimes_map, cleanups.as_ref())
            .into();

        // this should only be called in the special method generation below
        let non_option_type_name = |return_type: &ReturnType| match return_type {
            ReturnType::Infallible(ok) | ReturnType::Nullable(ok) => {
                self.gen_infallible_return_type_name(ok)
            }
            ReturnType::Fallible(_, _) => panic!(
                "non_option_type_name should only be called for a return type that is optional"
            ),
        };
        let declaration = match method.attrs.special_method {
            Some(SpecialMethod::Iterator) => {
                if special_methods.iterator_type.is_none() {
                    let non_option_ty = non_option_type_name(&method.output);
                    special_methods.iterator_type = Some(non_option_ty.into());
                    format!("internal fun nextInternal({params}): {return_ty}")
                } else {
                    panic!("Can only have one iterator method per opaque struct")
                }
            }
            Some(SpecialMethod::Indexer) => {
                if special_methods.indexer_type.is_none() {
                    let non_option_ty = non_option_type_name(&method.output);
                    let index_type = match &method.params.first() {
                        Some(Param {
                            ty:
                                Type::Primitive(
                                    prim @ PrimitiveType::Int(..)
                                    | prim @ PrimitiveType::IntSize(..),
                                ),
                            ..
                        }) => self.formatter.fmt_primitive_as_kt(*prim),
                        _ => panic!("index type must be an integer type"),
                    };
                    special_methods.indexer_type = Some(IndexerType {
                        index_type: index_type.into(),
                        item_type: non_option_ty.into(),
                    });
                    format!("internal fun getInternal({params}): {return_ty}")
                } else {
                    panic!("Can only have one indexer method per opaque struct")
                }
            }
            Some(SpecialMethod::Iterable) => {
                if special_methods.iterable_type.is_none() {
                    special_methods.iterable_type = Some(return_ty.to_string());
                    format!("override fun iterator(): {return_ty}")
                } else {
                    panic!("Can only have one iterable method per opaque struct")
                }
            }
            _ => format!(
                "fun {}({}): {return_ty}",
                self.formatter.fmt_method_name(method),
                params
            ),
        };

        MethodTpl {
            // todo: comment,
            declaration,
            native_method_name,
            param_conversions,
            return_expression,
            write_return,
            slice_conversions,
        }
        .render()
        .expect("Failed to render string for method")
    }

    fn gen_native_method_info(&mut self, method: &'cx hir::Method) -> NativeMethodInfo {
        let mut param_decls = Vec::with_capacity(method.params.len());

        let mut visitor = method.borrowing_param_visitor(self.tcx);

        if let Some(param_self) = method.param_self.as_ref() {
            match &param_self.ty {
                SelfType::Opaque(_) => param_decls.push("handle: Pointer".into()),
                SelfType::Struct(s) => param_decls.push(format!(
                    "nativeStruct: {}Native",
                    self.tcx.resolve_struct(s.tcx_id).name.as_str()
                )),
                SelfType::Enum(_) => param_decls.push("inner: Int".into()),
                _ => todo!(),
            }
        };
        for param in method.params.iter() {
            let param_name = self.formatter.fmt_param_name(param.name.as_str());

            visitor.visit_param(&param.ty, &param_name);

            param_decls.push(format!(
                "{param_name}: {}",
                self.gen_native_type_name(&param.ty)
            ));
        }
        if let ReturnType::Infallible(SuccessType::Write)
        | ReturnType::Fallible(SuccessType::Write, _)
        | ReturnType::Nullable(SuccessType::Write) = method.output
        {
            param_decls.push("write: Pointer".into())
        }
        let params = param_decls.join(", ");
        let native_method = &method.abi_name;
        let return_ty = self.gen_return_type_name_ffi(&method.output);

        NativeMethodInfo {
            declaration: format!("fun {native_method}({params}): {return_ty}"),
        }
    }

    fn gen_opaque_def(
        &mut self,
        ty: &'cx hir::OpaqueDef,
        type_name: &str,
        domain: &str,
        lib_name: &str,
    ) -> (String, String) {
        let native_methods = ty
            .methods
            .iter()
            .filter(|m| !m.attrs.disable)
            .map(|method| self.gen_native_method_info(method))
            .collect::<Vec<_>>();

        let mut special_methods = SpecialMethods::default();
        let self_methods = ty
            .methods
            .iter()
            .filter(|m| !m.attrs.disable)
            .filter_map(|method| {
                method
                    .param_self
                    .as_ref()
                    .map(|self_param| (&self_param.ty, method))
            })
            .map(|(self_param, method)| {
                self.gen_method(&mut special_methods, method, Some(self_param))
            })
            .collect::<Vec<_>>();

        let mut unused_special_methods = SpecialMethods::default();
        let companion_methods = ty
            .methods
            .iter()
            .filter(|m| !m.attrs.disable)
            .filter(|method| method.param_self.is_none())
            .map(|method| self.gen_method(&mut unused_special_methods, method, None))
            .collect::<Vec<_>>();

        let lifetimes = ty
            .lifetimes
            .lifetimes()
            .lifetimes()
            .filter_map(|lt| match lt {
                MaybeStatic::Static => None,
                MaybeStatic::NonStatic(lt) => Some(lt),
            })
            .map(|lt| ty.lifetimes.fmt_lifetime(lt))
            .collect();

        #[derive(Template)]
        #[template(path = "kotlin/Opaque.kt.jinja", escape = "none")]
        struct ImplTemplate<'a> {
            domain: &'a str,
            lib_name: &'a str,
            type_name: &'a str,
            self_methods: &'a [String],
            companion_methods: &'a [String],
            native_methods: &'a [NativeMethodInfo],
            lifetimes: Vec<Cow<'a, str>>,
            special_methods: SpecialMethodsImpl,
        }

        (
            format!("{}/{lib_name}/{type_name}.kt", domain.replace('.', "/")),
            ImplTemplate {
                domain,
                lib_name,
                type_name,
                self_methods: self_methods.as_ref(),
                companion_methods: companion_methods.as_ref(),
                native_methods: native_methods.as_ref(),
                lifetimes,
                special_methods: SpecialMethodsImpl::new(special_methods),
            }
            .render()
            .expect("failed to generate struct"),
        )
    }

    fn gen_struct_def<P: TyPosition>(
        &mut self,
        ty: &'cx hir::StructDef<P>,

        type_name: &str,
        domain: &str,
        lib_name: &str,
    ) -> (String, String) {
        let native_methods = ty
            .methods
            .iter()
            .filter(|m| !m.attrs.disable)
            .map(|method| self.gen_native_method_info(method))
            .collect::<Vec<_>>();

        let mut unused_special_methods = SpecialMethods::default();
        let self_methods = ty
            .methods
            .iter()
            .filter_map(|method| {
                method
                    .param_self
                    .as_ref()
                    .map(|self_param| (&self_param.ty, method))
            })
            .map(|(self_param, method)| {
                self.gen_method(&mut unused_special_methods, method, Some(self_param))
            })
            .collect::<Vec<_>>();

        let companion_methods = ty
            .methods
            .iter()
            .filter(|method| method.param_self.is_none())
            .map(|method| self.gen_method(&mut unused_special_methods, method, None))
            .collect::<Vec<_>>();

        let lifetimes = ty
            .lifetimes
            .lifetimes()
            .lifetimes()
            .filter_map(|lt| match lt {
                MaybeStatic::Static => None,
                MaybeStatic::NonStatic(lt) => Some(lt),
            })
            .map(|lt| ty.lifetimes.fmt_lifetime(lt))
            .collect();

        struct StructFieldDef<'d> {
            name: Cow<'d, str>,
            ffi_type_default: Cow<'d, str>,
            ffi_cast_type_name: Cow<'d, str>,
            field_type: Cow<'d, str>,
            native_to_kt: Cow<'d, str>,
        }

        #[derive(Template)]
        #[template(path = "kotlin/Struct.kt.jinja", escape = "none")]
        struct ImplTemplate<'a> {
            domain: &'a str,
            lib_name: &'a str,
            type_name: &'a str,
            fields: Vec<StructFieldDef<'a>>,
            self_methods: &'a [String],
            companion_methods: &'a [String],
            native_methods: &'a [NativeMethodInfo],
            lifetimes: Vec<Cow<'a, str>>,
        }

        let fields = ty
            .fields
            .iter()
            .map(|field: &StructField<P>| {
                let field_name = self.formatter.fmt_field_name(field.name.as_str());

                StructFieldDef {
                    name: field_name.clone(),
                    ffi_type_default: self.formatter.fmt_field_default(&field.ty),
                    ffi_cast_type_name: self.formatter.fmt_struct_field_type_native(&field.ty),
                    field_type: self.formatter.fmt_struct_field_type_kt(&field.ty),
                    native_to_kt: self.formatter.fmt_struct_field_native_to_kt(
                        field_name.as_ref(),
                        &ty.lifetimes,
                        &field.ty,
                    ),
                }
            })
            .collect();

        (
            format!("{}/{lib_name}/{type_name}.kt", domain.replace('.', "/"),),
            ImplTemplate {
                domain,
                lib_name,
                type_name,
                fields,
                self_methods: self_methods.as_ref(),
                companion_methods: companion_methods.as_ref(),
                native_methods: native_methods.as_ref(),
                lifetimes,
            }
            .render()
            .expect("Failed to render struct template"),
        )
    }

    fn gen_enum_def(
        &mut self,
        ty: &'cx hir::EnumDef,
        type_name: &str,
        domain: &str,
        lib_name: &str,
    ) -> (String, String) {
        let native_methods = ty
            .methods
            .iter()
            .filter(|m| !m.attrs.disable)
            .map(|method| self.gen_native_method_info(method))
            .collect::<Vec<_>>();

        let mut special_methods = SpecialMethods::default();
        let self_methods = ty
            .methods
            .iter()
            .filter(|m| !m.attrs.disable)
            .filter_map(|method| {
                method
                    .param_self
                    .as_ref()
                    .map(|self_param| (&self_param.ty, method))
            })
            .map(|(self_param, method)| {
                self.gen_method(&mut special_methods, method, Some(self_param))
            })
            .collect::<Vec<_>>();

        let companion_methods = ty
            .methods
            .iter()
            .filter(|m| !m.attrs.disable)
            .filter(|method| method.param_self.is_none())
            .map(|method| self.gen_method(&mut special_methods, method, None))
            .collect::<Vec<_>>();

        #[derive(Clone, Debug)]
        struct NonContiguousEnumVariant<'d> {
            index: i32,
            name: Cow<'d, str>,
        }

        #[derive(Clone, Debug)]
        enum EnumVariants<'d> {
            Contiguous(Vec<Cow<'d, str>>),
            NonContiguous(Vec<NonContiguousEnumVariant<'d>>),
        }

        impl<'d> EnumVariants<'d> {
            fn new(ty: &'d hir::EnumDef) -> Self {
                let n_variants = ty.variants.len();
                ty.variants.iter().enumerate().fold(
                    EnumVariants::Contiguous(Vec::with_capacity(n_variants)),
                    |variants, (i, v)| match variants {
                        EnumVariants::Contiguous(mut vec) if i as isize == v.discriminant => {
                            vec.push(v.name.as_str().into());
                            EnumVariants::Contiguous(vec)
                        }

                        EnumVariants::Contiguous(vec) => {
                            let new_vec = vec
                                .into_iter()
                                .enumerate()
                                .map(|(index, name)| NonContiguousEnumVariant {
                                    name,
                                    index: index as i32,
                                })
                                .chain(once(NonContiguousEnumVariant {
                                    name: v.name.as_str().into(),
                                    index: v.discriminant as i32,
                                }))
                                .collect();

                            EnumVariants::NonContiguous(new_vec)
                        }
                        EnumVariants::NonContiguous(mut vec) => {
                            vec.push(NonContiguousEnumVariant {
                                index: v.discriminant as i32,
                                name: v.name.as_str().into(),
                            });
                            EnumVariants::NonContiguous(vec)
                        }
                    },
                )
            }
        }

        #[derive(Template)]
        #[template(path = "kotlin/Enum.kt.jinja", escape = "none")]
        struct EnumDef<'d> {
            lib_name: Cow<'d, str>,
            domain: Cow<'d, str>,
            type_name: Cow<'d, str>,
            variants: &'d EnumVariants<'d>,
            self_methods: &'d [String],
            companion_methods: &'d [String],
            native_methods: &'d [NativeMethodInfo],
        }

        let variants = EnumVariants::new(ty);

        let enum_def = EnumDef {
            lib_name: lib_name.into(),
            domain: domain.into(),
            type_name: type_name.into(),
            variants: &variants,
            self_methods: self_methods.as_ref(),
            companion_methods: companion_methods.as_ref(),
            native_methods: native_methods.as_ref(),
        }
        .render()
        .unwrap_or_else(|err| panic!("Failed to render Enum {{type_name}}\n\tcause: {err}"));

        (
            format!("{}/{lib_name}/{type_name}.kt", domain.replace('.', "/"),),
            enum_def,
        )
    }

    fn gen_native_type_name<P: TyPosition>(&self, ty: &Type<P>) -> Cow<'cx, str> {
        match *ty {
            Type::Primitive(prim) => self.formatter.fmt_primitive_as_ffi(prim).into(),
            Type::Opaque(ref op) => {
                let optional = if op.is_optional() { "?" } else { "" };
                format!("Pointer{optional}").into()
            }
            Type::Struct(ref strct) => {
                let op_id = strct.id();
                format!("{}Native", self.formatter.fmt_type_name(op_id)).into()
            }
            Type::Enum(_) => "Int".into(),
            Type::Slice(_) => "Slice".into(),

            _ => unreachable!("unknown AST/HIR variant"),
        }
    }

    fn gen_type_name<P: TyPosition>(&self, ty: &Type<P>) -> Cow<'cx, str> {
        match *ty {
            Type::Primitive(prim) => self.formatter.fmt_primitive_as_kt(prim).into(),
            Type::Opaque(ref op) => {
                let op_id = op.tcx_id.into();
                let type_name = self.formatter.fmt_type_name(op_id);

                if self.tcx.resolve_type(op_id).attrs().disable {
                    self.errors
                        .push_error(format!("Found usage of disabled type {type_name}"))
                }
                let ret = if op.is_optional() {
                    self.formatter.fmt_nullable(&type_name).into()
                } else {
                    type_name
                };

                ret.into_owned().into()
            }
            Type::Struct(ref strct) => {
                let op_id = strct.id();
                self.formatter.fmt_type_name(op_id)
            }
            Type::Enum(ref enum_def) => self.formatter.fmt_type_name(enum_def.tcx_id.into()),
            Type::Slice(hir::Slice::Str(_, _)) => self.formatter.fmt_string().into(),
            Type::Slice(hir::Slice::Primitive(_, ty)) => {
                self.formatter.fmt_primitive_slice(ty).into()
            }

            Type::Slice(hir::Slice::Strs(_)) => self.formatter.fmt_str_slices().into(),
            _ => unreachable!("unknown AST/HIR variant"),
        }
    }
}

type MethodLtMap<'a> = BTreeMap<Lifetime, BorrowedLifetimeInfo<'a>>;

#[derive(Default)]
struct SpecialMethods {
    iterator_type: Option<String>,
    indexer_type: Option<IndexerType>,
    iterable_type: Option<String>,
}

struct IndexerType {
    index_type: String,
    item_type: String,
}

#[derive(Default)]
struct SpecialMethodsImpl {
    iterator_type: Option<String>,
    indexer_type: Option<IndexerType>,
    interfaces: Vec<String>,
}

impl SpecialMethodsImpl {
    fn new(
        SpecialMethods {
            iterator_type,
            indexer_type,
            iterable_type,
        }: SpecialMethods,
    ) -> Self {
        let interfaces = iterator_type
            .iter()
            .map(|ty| format!("Iterator<{ty}>"))
            .chain(
                iterable_type
                    .iter()
                    .map(|iterable_type| format!("Iterable<{iterable_type}IteratorItem>")),
            )
            .collect();
        Self {
            iterator_type,
            indexer_type,
            interfaces,
        }
    }
}

#[derive(Template)]
#[template(path = "kotlin/Method.kt.jinja", escape = "none")]
struct MethodTpl<'a> {
    // todo: comment: String,
    declaration: String,
    /// The C method name
    native_method_name: &'a str,

    /// Conversion code for each parameter
    param_conversions: Vec<Cow<'a, str>>,
    return_expression: Cow<'a, str>,
    write_return: bool,
    slice_conversions: Vec<Cow<'a, str>>,
}

struct NativeMethodInfo {
    declaration: String,
}

#[cfg(test)]
mod test {

    use std::cell::RefCell;
    use std::collections::BTreeSet;

    use diplomat_core::hir::TypeDef;
    use quote::quote;

    use crate::ErrorStore;

    use super::formatter::test::new_tcx;
    use super::{formatter::KotlinFormatter, TyGenContext};

    #[test]
    fn test_enum() {
        let tk_stream = quote! {
            #[diplomat::bridge]
            mod ffi {

                pub enum Cont {
                    A,
                    B,
                    C,
                    D,
                }

                pub enum ContNumbered {
                    Alpha=0,
                    Beta=1,
                    Gamma=2,
                }

                pub enum NonCont {
                    Aleph=0,
                    Bet=1,
                    Tav=22,
                }

                pub enum Neg {
                    Neg3=-3,
                    Neg1=-1,
                    Thirteen=13,
                }

            }
        };

        let tcx = new_tcx(tk_stream);
        let mut all_types = tcx.all_types();
        if let (_id, TypeDef::Enum(enum_def)) = all_types
            .next()
            .expect("Failed to generate first opaque def")
        {
            let error_store = ErrorStore::default();
            let formatter = KotlinFormatter::new(&tcx, None);
            let mut ty_gen_cx = TyGenContext {
                tcx: &tcx,
                formatter: &formatter,
                result_types: RefCell::new(BTreeSet::new()),
                option_types: RefCell::new(BTreeSet::new()),
                errors: &error_store,
            };
            let type_name = enum_def.name.to_string();
            // test that we can render and that it doesn't panic
            let (_, enum_code) =
                ty_gen_cx.gen_enum_def(enum_def, &type_name, "dev.gigapixel", "somelib");
            insta::assert_snapshot!(enum_code)
        }
    }

    #[test]
    fn test_struct() {
        let tk_stream = quote! {
            #[diplomat::bridge]
            mod ffi {


                #[diplomat::opaque]
                pub struct Opaque {
                    string: String
                }

                pub struct OtherNariveStruct {
                    i: i32,
                }

                pub struct MyNativeStruct<'b> {
                    a: bool,
                    b: i8,
                    c: u8,
                    d: i16,
                    e: u16,
                    f: i32,
                    g: u32,
                    h: i64,
                    i: u64,
                    j: DiplomatChar,
                    k: f32,
                    l: f64,
                    m: &'b [f64],
                    n: &'b Opaque,
                }

                impl<'b> MyNativeStruct<'b> {
                    pub fn new() -> MyNativeStruct<'b> {
                        todo!()
                    }
                }
            }
        };

        let tcx = new_tcx(tk_stream);
        let mut all_types = tcx.all_types();
        if let (_id, TypeDef::Struct(strct)) = all_types
            .next()
            .expect("Failed to generate first opaque def")
        {
            let error_store = ErrorStore::default();
            let formatter = KotlinFormatter::new(&tcx, None);
            let mut ty_gen_cx = TyGenContext {
                tcx: &tcx,
                formatter: &formatter,
                result_types: RefCell::new(BTreeSet::new()),
                option_types: RefCell::new(BTreeSet::new()),
                errors: &error_store,
            };
            let type_name = strct.name.to_string();
            // test that we can render and that it doesn't panic
            let (_, struct_code) =
                ty_gen_cx.gen_struct_def(strct, &type_name, "dev.gigapixel", "somelib");
            insta::assert_snapshot!(struct_code)
        }
    }

    #[test]
    fn test_opaque_gen() {
        let tk_stream = quote! {
            #[diplomat::bridge]
            mod ffi {
                #[diplomat::opaque]
                struct MyOpaqueStruct<'b> {
                    a: SomeExternalType
                }

                #[diplomat::opaque]
                struct InputStruct {
                }

                #[diplomat::opaque]
                struct BorrowWrapper<'a, 'b> {
                    my_opaque: &'b MyOpaqueStruct<'a>

                }

                impl<'b> MyOpaqueStruct<'b> {

                    pub fn get_byte() -> u8 {
                        unimplemented!()
                    }

                    pub fn get_string_wrapper(in1: i32) -> i32 {
                        unimplemented!()
                    }

                    pub fn copy(&self, borrow: &MyOpaqueStruct<'b>) -> i32 {
                        unimplemented!()
                    }

                    pub fn borrow_other<'a>(inp_1: &'a InputStruct, inp_2: &'a InputStruct, borrow: &'a MyOpaqueStruct<'b>) -> &'a MyOpaqueStruct<'b> {
                        unimplemented!()
                    }

                    pub fn create(in1: i32) -> Box<MyOpaqueStruct<'b>> {
                        unimplemented!()
                    }


                    pub fn do_stuff(&self, in1: i32) -> f64 {
                        unimplemented!()
                    }

                    pub fn borrow<'a>(&'a self ) -> Box<BorrowWrapper<'b, 'a>> {
                        Box::new(BorrowWrapper {
                            my_opaque: self.as_ref()
                        })
                    }

                    pub fn borrow2<'a>(&'a self ) -> &'a MyOpaqueStruct<'b> {
                        self
                    }


                    pub fn borrow3<'a>(&'a self, other: &'a mut DiplomatWrite) {
                        todo!()
                    }

                    pub fn borrow<'a>(other: &'a MyOpaqueStruct<'b>) -> Box<BorrowWrapper<'b, 'a>> {
                        Box::new(BorrowWrapper {
                            my_opaque: other.as_ref()
                        })
                    }


                    pub fn string_stuff<'a, 'c>(&'a self,  some_str: &'c DiplomatStr)  -> &'c MyOpaqueStruct<'b> {
                        self.0.as_ref()
                    }


                    pub fn string_stuff_2<'a, 'c>(&'a self,  some_str: &'c DiplomatStr)  -> &'a MyOpaqueStruct<'b> {
                        self.0.as_ref()
                    }

                }

            }
        };
        let tcx = new_tcx(tk_stream);
        let mut all_types = tcx.all_types();
        if let (_id, TypeDef::Opaque(opaque_def)) = all_types
            .next()
            .expect("Failed to generate first opaque def")
        {
            let eror_store = ErrorStore::default();
            let formatter = KotlinFormatter::new(&tcx, None);
            let mut ty_gen_cx = TyGenContext {
                tcx: &tcx,
                formatter: &formatter,
                result_types: RefCell::new(BTreeSet::new()),
                option_types: RefCell::new(BTreeSet::new()),
                errors: &eror_store,
            };
            let type_name = opaque_def.name.to_string();
            // test that we can render and that it doesn't panic
            let (_, result) =
                ty_gen_cx.gen_opaque_def(opaque_def, &type_name, "dev.gigapixel", "somelib");
            insta::assert_snapshot!(result)
        }
    }
}<|MERGE_RESOLUTION|>--- conflicted
+++ resolved
@@ -26,14 +26,8 @@
     a.memory_sharing = false;
     a.non_exhaustive_structs = true;
     a.method_overloading = true;
-<<<<<<< HEAD
-=======
     a.utf8_strings = false;
     a.utf16_strings = true;
-
-    a.constructors = false; // TODO
-    a.named_constructors = false; // TODO
->>>>>>> 6468fa9b
     a.fallible_constructors = false; // TODO
 
     a
