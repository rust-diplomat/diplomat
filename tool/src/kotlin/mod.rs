use askama::Template;
use diplomat_core::hir::borrowing_param::{BorrowedLifetimeInfo, ParamBorrowInfo};
use diplomat_core::hir::{
    self, Borrow, Lifetime, LifetimeEnv, Lifetimes, MaybeOwn, MaybeStatic, Method, Mutability,
    OpaquePath, Optional, OutType, ReturnableStructDef, SelfType, Slice, StringEncoding,
    StructField, StructPathLike, TyPosition, Type, TypeContext, TypeDef, TypeId,
};
use diplomat_core::hir::{ReturnType, SuccessType};

use std::borrow::Cow;
<<<<<<< HEAD
use std::cell::RefCell;
use std::collections::{BTreeMap, HashSet};
=======
use std::collections::BTreeMap;
>>>>>>> 737c91d2
use std::iter::once;
use std::path::Path;

mod formatter;
use formatter::KotlinFormatter;

use crate::common::{ErrorStore, FileMap};
use serde::{Deserialize, Serialize};

#[derive(Debug, Clone, Deserialize, Serialize)]
struct KotlinConfig {
    domain: String,
    lib_name: String,
}

pub fn run(tcx: &TypeContext, conf_path: Option<&Path>) -> FileMap {
    let conf_path = conf_path.expect("Kotlin library needs to be called with config");

    let conf_str = std::fs::read_to_string(conf_path)
        .unwrap_or_else(|err| panic!("Failed to open config file {conf_path:?}: {err}"));
    let KotlinConfig { domain, lib_name } = toml::from_str::<KotlinConfig>(&conf_str)
        .expect("Failed to parse config. Required fields are `domain` and `lib_name`");

    let formatter = KotlinFormatter::new(tcx, None);

    let files = FileMap::default();
    let errors = ErrorStore::default();

    let mut ty_gen_cx = TyGenContext {
        tcx,
        errors: &errors,
        result_types: RefCell::new(HashSet::new()),
        formatter: &formatter,
    };

    for (id, ty) in tcx.all_types() {
        let _guard = ty_gen_cx.errors.set_context_ty(ty.name().as_str().into());
        if ty.attrs().disable {
            continue;
        }
        if let TypeDef::Opaque(o) = ty {
            let type_name = o.name.to_string();

            let (file_name, body) = ty_gen_cx.gen_opaque_def(o, id, &type_name, &domain, &lib_name);

            files.add_file(format!("src/main/kotlin/{file_name}"), body);
        }

        if let TypeDef::OutStruct(o) = ty {
            let type_name = o.name.to_string();

            let (file_name, body) = ty_gen_cx.gen_struct_def(o, id, &type_name, &domain, &lib_name);

            files.add_file(format!("src/main/kotlin/{file_name}"), body);
        }

        if let TypeDef::Struct(struct_def) = ty {
            let type_name = struct_def.name.to_string();

            let (file_name, body) =
                ty_gen_cx.gen_struct_def(struct_def, id, &type_name, &domain, &lib_name);

            files.add_file(format!("src/main/kotlin/{file_name}"), body);
        }

        if let TypeDef::Enum(enum_def) = ty {
            let type_name = enum_def.name.to_string();

            let (file_name, body) =
                ty_gen_cx.gen_enum_def(enum_def, id, &type_name, &domain, &lib_name);

            files.add_file(format!("src/main/kotlin/{file_name}"), body);
        }
    }

    #[derive(Template)]
    #[template(path = "kotlin/build.gradle.kts.jinja", escape = "none")]
    struct Build<'a> {
        domain: &'a str,
        lib_name: &'a str,
    }

    let build = Build {
        domain: &domain,
        lib_name: &lib_name,
    }
    .render()
    .expect("Failed to render build file");

    files.add_file("build.gradle.kts".to_string(), build);

    #[derive(Template)]
    #[template(path = "kotlin/settings.gradle.kts.jinja", escape = "none")]
    struct Settings<'a> {
        lib_name: &'a str,
    }
    let settings = Settings {
        lib_name: &lib_name,
    }
    .render()
    .expect("Failed to render settings file");

    files.add_file("settings.gradle.kts".to_string(), settings);
    let native_results = ty_gen_cx
        .result_types
        .borrow()
        .iter()
        .map(|result_type| result_type.render().expect("failed to render result type"))
        .collect::<Vec<_>>();

    #[derive(Template)]
    #[template(path = "kotlin/init.kt.jinja", escape = "none")]
    struct Init<'a> {
        domain: &'a str,
        native_results: &'a [String],
        lib_name: &'a str,
    }

    let init = Init {
        domain: &domain,
        lib_name: &lib_name,
        native_results: native_results.as_slice(),
    }
    .render()
    .expect("Failed to lib top level file");

    files.add_file(
        format!(
            "src/main/kotlin/{}/{lib_name}/Lib.kt",
            domain.replace('.', "/")
        ),
        init,
    );

    files
}

#[derive(Clone, Copy)]
enum ReturnTypeModifier {
    Error,
    Okay,
}

#[derive(Debug, PartialEq, Eq, Clone, Hash)]
struct TypeForResult<'d> {
    type_name: Cow<'d, str>,
    default: Option<Cow<'d, str>>,
}

#[derive(Template, PartialEq, Eq, Clone, Hash)]
#[template(path = "kotlin/Result.kt.jinja")]
struct NativeResult<'d> {
    ok: TypeForResult<'d>,
    err: TypeForResult<'d>,
}

struct TyGenContext<'a, 'cx> {
    tcx: &'cx TypeContext,
    formatter: &'a KotlinFormatter<'cx>,
    result_types: RefCell<HashSet<NativeResult<'cx>>>,
    errors: &'a ErrorStore<'cx, String>,
}

impl<'a, 'cx> TyGenContext<'a, 'cx> {
    fn gen_infallible_return_type_name(&self, success_type: &SuccessType) -> Cow<'cx, str> {
        match success_type {
            SuccessType::Unit => self.formatter.fmt_void().into(),
            SuccessType::Writeable => self.formatter.fmt_string().into(),
            SuccessType::OutType(ref o) => self.gen_type_name(o),
            _ => panic!("Unsupported success type"),
        }
    }
    fn gen_return_type_name(&self, result_ty: &ReturnType) -> Cow<'cx, str> {
        match *result_ty {
            ReturnType::Infallible(ref success) => self.gen_infallible_return_type_name(success),
            ReturnType::Fallible(ref ok, ref err) => {
                let ok_type = self.gen_infallible_return_type_name(ok);
                let err_type = err
                    .as_ref()
                    .map(|err| self.gen_type_name(err))
                    .unwrap_or_else(|| "Unit".into());
                format!("Res<{ok_type}, {err_type}>").into()
            }
            ReturnType::Nullable(ref success) => self
                .formatter
                .fmt_nullable(self.gen_infallible_return_type_name(success).as_ref())
                .into(),
        }
    }

    fn gen_kt_to_c_for_type(&self, ty: &Type, name: Cow<'cx, str>) -> Cow<'cx, str> {
        match *ty {
            Type::Primitive(_) => name,
            Type::Opaque(ref op @ OpaquePath { owner, .. }) => {
                let optional = if op.is_optional() { "?" } else { "" };
                match owner.mutability {
                    Mutability::Immutable => format!("{name}{optional}.handle").into(),
                    Mutability::Mutable => panic!("Not comfortable with mutable access in the JVM just yet. We'll add some mutexes to the code gen"),
                }
            }
            Type::Struct(_) => format!("{name}.nativeStruct").into(),
            Type::Enum(_) => format!("{name}.toNative()").into(),
            Type::Slice(Slice::Str(None, _)) | Type::Slice(Slice::Primitive(None, _)) => {
                format!("{name}Slice").into()
            }
            Type::Slice(_) => format!("{name}Slice").into(),
            _ => todo!(),
        }
    }
    fn gen_infallible_return_type_ffi(&self, success: &SuccessType) -> Cow<'cx, str> {
        match success {
            SuccessType::Unit => self.formatter.fmt_void().into(),
            SuccessType::Writeable => self.formatter.fmt_void().into(),
            SuccessType::OutType(ref o) => self.gen_type_name_ffi(o),
            _ => panic!("Unsupported success type"),
        }
    }

    fn gen_return_type_name_ffi(&self, out: &ReturnType) -> Cow<'cx, str> {
        match *out {
            ReturnType::Infallible(ref s) => self.gen_infallible_return_type_ffi(s),
            ReturnType::Fallible(ref ok, ref err) => {
                let ok_type = self.gen_infallible_return_type_ffi(ok);
                let err_type = err
                    .as_ref()
                    .map(|err| self.gen_type_name_ffi(err))
                    .unwrap_or_else(|| "Unit".into());

                let ok_default = match ok {
                    SuccessType::OutType(ref o) => Some(self.formatter.fmt_field_default(o)),
                    _ => None,
                };
                let err_default = err
                    .as_ref()
                    .map(|err| self.formatter.fmt_field_default(err));
                let result_type = NativeResult {
                    ok: TypeForResult {
                        type_name: ok_type.clone(),
                        default: ok_default,
                    },
                    err: TypeForResult {
                        type_name: err_type.clone(),
                        default: err_default,
                    },
                };
                let mut result_types = self.result_types.borrow_mut();
                result_types.insert(result_type);

                format!("Result{ok_type}{err_type}").into()
            }
            ReturnType::Nullable(ref success) => {
                format!("{}?", self.gen_infallible_return_type_ffi(success)).into()
            }
        }
    }

    fn gen_type_name_ffi<P: TyPosition>(&self, ty: &Type<P>) -> Cow<'cx, str> {
        match *ty {
            Type::Primitive(prim) => self.formatter.fmt_primitive_as_ffi(prim).into(),
            Type::Opaque(ref op) => {
                let optional = if op.is_optional() { "?" } else { "" };
                format!("Pointer{optional}").into()
            }

            Type::Struct(ref strct) => {
                let type_id = strct.id();
                let resolved = self.tcx.resolve_type(type_id);
                format!("{}Native", resolved.name()).into()
            }
            Type::Enum(_) => "Int".into(),
            Type::Slice(_) => "Slice".into(),
            _ => unreachable!("unknown AST/HIR variant"),
        }
    }

    fn gen_opaque_return<'d>(
        &'d self,
        opaque_path: &'d OpaquePath<Optional, MaybeOwn>,
        method_lifetimes_map: &'d MethodLtMap<'d>,
        lifetime_env: &'d LifetimeEnv,
        cleanups: &[Cow<'d, str>],
        val_name: &'d str,
        return_type_modifier: &str,
    ) -> String {
        let opaque_def = opaque_path.resolve(self.tcx);

        let ownership = opaque_path.owner;
        let lifetimes = &opaque_path.lifetimes;
        let optional = opaque_path.is_optional();
        #[derive(Template)]
        #[template(path = "kotlin/OpaqueReturn.kt.jinja", escape = "none")]
        struct OpaqueReturn<'a, 'b> {
            return_type_name: Cow<'b, str>,
            borrows: Vec<ParamsForLt<'b>>,
            is_owned: bool,
            self_edges: Vec<Cow<'b, str>>,
            cleanups: &'a [Cow<'b, str>],
            optional: bool,
            val_name: &'a str,
            return_type_modifier: &'a str,
        }

        struct ParamsForLt<'c> {
            lt: Cow<'c, str>,
            params: Vec<Cow<'c, str>>,
        }

        let return_type_name = opaque_def.name.to_string().into();
        let self_edges = || match ownership {
            MaybeOwn::Borrow(Borrow {
                lifetime: MaybeStatic::NonStatic(lt),
                ..
            }) => Some(
                method_lifetimes_map
                    .get(&lt)
                    .iter()
                    .flat_map(|param| param.incoming_edges.iter())
                    .map(move |edge| self.formatter.fmt_borrow(edge))
                    .collect(),
            ),
            _ => None,
        };

        let self_edges = self_edges();
        let is_owned = self_edges.is_none();
        let self_edges = self_edges.unwrap_or_else(Vec::new);

        let borrows = lifetimes
            .lifetimes()
            .filter_map(|lt| {
                let lt = match lt {
                    MaybeStatic::Static => return None,
                    MaybeStatic::NonStatic(lt) => lt,
                };
                let params = method_lifetimes_map
                    .get(&lt)
                    .iter()
                    .flat_map(|got| got.incoming_edges.iter())
                    .map(|edge| self.formatter.fmt_borrow(edge))
                    .collect();
                let lt = lifetime_env.fmt_lifetime(lt);
                Some(ParamsForLt { lt, params })
            })
            .collect::<Vec<_>>();

        let opaque_return = OpaqueReturn {
            return_type_name,
            borrows,
            is_owned,
            self_edges,
            cleanups,
            optional,
            val_name,
            return_type_modifier,
        };
        opaque_return
            .render()
            .expect("Failed to render opaque return block")
    }

    fn writeable_return(return_type_modifier: &str) -> String {
        format!(
            r#"
val returnString = DW.writeableToString(writeable)
DW.lib.diplomat_buffer_writeable_destroy(writeable)
return returnString{return_type_modifier}"#
        )
    }

    fn boxed_slice_return(encoding: &str, val_name: &str, return_type_modifier: &str) -> String {
        format!(
            r#"    val string = PrimitiveArrayTools.get{encoding}({val_name})
Native.free(Pointer.nativeValue({val_name}.data){return_type_modifier})
return string"#
        )
    }

    fn gen_slice_retrn<'d>(
        &'d self,
        slice_ty: &'d Slice,
        val_name: &'d str,
        return_type_modifier: &str,
    ) -> String {
        match slice_ty {
            Slice::Str(Some(_), enc) => match enc {
                StringEncoding::UnvalidatedUtf16 => {
                    format!("    return PrimitiveArrayTools.getUtf16({val_name})").into()
                }
                StringEncoding::UnvalidatedUtf8 => {
                    format!("    return PrimitiveArrayTools.getUtf8({val_name})").into()
                }
                StringEncoding::Utf8 => {
                    format!("    return PrimitiveArrayTools.getUtf8({val_name})").into()
                }
                _ => todo!(),
            },
            Slice::Str(None, enc) => match enc {
                StringEncoding::UnvalidatedUtf16 => {
                    Self::boxed_slice_return("Utf16", val_name, return_type_modifier)
                }
                StringEncoding::UnvalidatedUtf8 => {
                    Self::boxed_slice_return("Utf8", val_name, return_type_modifier)
                }
                StringEncoding::Utf8 => {
                    Self::boxed_slice_return("Utf8", val_name, return_type_modifier)
                }
                _ => todo!(),
            },
            Slice::Primitive(Some(_), prim_ty) => {
                let prim_ty = self.formatter.fmt_primitive_as_ffi(*prim_ty);
                format!("    return PrimitiveArrayTools.get{prim_ty}Array({val_name}){return_type_modifier}")
            }
            Slice::Primitive(None, prim_ty) => {
                let prim_ty = self.formatter.fmt_primitive_as_ffi(*prim_ty);
                let prim_ty_array = format!("{prim_ty}Array");
                Self::boxed_slice_return(prim_ty_array.as_str(), val_name, return_type_modifier)
            }

            _ => todo!(),
        }
    }

    fn gen_struct_return<'d>(
        &'d self,
        struct_def: &'d ReturnableStructDef,
        // ownership: MaybeOwn,
        lifetimes: &'d Lifetimes,
        method_lifetimes_map: &'d MethodLtMap<'d>,
        lifetime_env: &'d LifetimeEnv,
        cleanups: &[Cow<'d, str>],
        val_name: &'d str,
        return_type_modifier: &str,
    ) -> String {
        #[derive(Template)]
        #[template(path = "kotlin/StructReturn.kt.jinja", escape = "none")]
        struct StructReturn<'a, 'b> {
            return_type_name: Cow<'b, str>,
            borrows: Vec<ParamsForLt<'b>>,
            cleanups: &'a [Cow<'b, str>],
            val_name: &'a str,
            return_type_modifier: &'a str,
        }

        struct ParamsForLt<'c> {
            lt: Cow<'c, str>,
            params: Vec<Cow<'c, str>>,
        }

        let return_type_name = match struct_def {
            ReturnableStructDef::Struct(strct) => strct.name.to_string().into(),
            ReturnableStructDef::OutStruct(out_strct) => out_strct.name.to_string().into(),
            _ => todo!(),
        };

        let borrows = lifetimes
            .lifetimes()
            .filter_map(|lt| {
                let lt = match lt {
                    MaybeStatic::Static => return None,
                    MaybeStatic::NonStatic(lt) => lt,
                };
                let params = method_lifetimes_map
                    .get(&lt)
                    .iter()
                    .flat_map(|got| got.incoming_edges.iter())
                    .map(|edge| self.formatter.fmt_borrow(edge))
                    .collect();
                let lt = lifetime_env.fmt_lifetime(lt);
                Some(ParamsForLt { lt, params })
            })
            .collect::<Vec<_>>();

        let opaque_return = StructReturn {
            return_type_name,
            borrows,
            cleanups,
            val_name,
            return_type_modifier,
        };
        opaque_return
            .render()
            .expect("Failed to render opaque return block")
    }

    fn gen_fallible_return<'d>(
        &'d self,
        ok: &'d SuccessType,
        err: &'d Option<OutType>,
        method: &'d Method,
        method_lifetimes_map: &'d MethodLtMap<'d>,
        cleanups: &[Cow<'d, str>],
    ) -> Cow<'d, str> {
        let ok_path = self.gen_infallible_return(
            ok,
            method,
            method_lifetimes_map,
            cleanups,
            "returnVal.union.ok",
            Some(ReturnTypeModifier::Okay),
        );

        let err_path = err
            .as_ref()
            .map(|err| {
                self.gen_out_type_return(
                    method,
                    method_lifetimes_map,
                    cleanups,
                    "returnVal.union.err",
                    ".err()",
                    err,
                )
            })
            .unwrap_or_else(|| "return Err(Unit)".into());

        format!(
            r#"
if (returnVal.isOk == 1.toByte()) {{
    {ok_path}
}} else {{
    {err_path}
}}
                "#
        )
        .into()
    }

    fn gen_out_type_return<'d>(
        &'d self,
        method: &'d Method,
        method_lifetimes_map: &'d MethodLtMap<'d>,
        cleanups: &[Cow<'d, str>],
        val_name: &'d str,
        return_type_modifier: &'d str,
        o: &'d OutType,
    ) -> String {
        match o {
            // todo: unsigned need to be handled
            Type::Primitive(_) => {
                format!("    return {val_name}{return_type_modifier}")
            }
            Type::Opaque(opaque_path) => self.gen_opaque_return(
                opaque_path,
                method_lifetimes_map,
                &method.lifetime_env,
                cleanups,
                val_name,
                return_type_modifier,
            ),
            Type::Struct(strct) => {
                let lifetimes = strct.lifetimes();
                self.gen_struct_return(
                    &strct.resolve(self.tcx),
                    lifetimes,
                    method_lifetimes_map,
                    &method.lifetime_env,
                    cleanups,
                    val_name,
                    return_type_modifier,
                )
            }
            Type::Enum(enm) => {
                let return_type = enm.resolve(self.tcx);
                format!(
                    "    return {}.fromNative({val_name}){return_type_modifier}",
                    return_type.name
                )
            }
            Type::Slice(slc) => self.gen_slice_retrn(slc, val_name, return_type_modifier),
            _ => todo!(),
        }
    }

    fn gen_infallible_return<'d>(
        &'d self,
        res: &'d SuccessType,
        method: &'d Method,
        method_lifetimes_map: &'d MethodLtMap<'d>,
        cleanups: &[Cow<'d, str>],
        val_name: &'d str,
        return_type_modifier: Option<ReturnTypeModifier>,
    ) -> String {
        use ReturnTypeModifier as RTM;

        let return_type_postfix = match return_type_modifier {
            Some(RTM::Error) => ".err()",
            Some(RTM::Okay) => ".ok()",
            None => "",
        };
        match res {
            SuccessType::Writeable => Self::writeable_return(return_type_postfix),
            SuccessType::OutType(ref o) => self.gen_out_type_return(
                method,
                method_lifetimes_map,
                cleanups,
                val_name,
                return_type_postfix,
                o,
            ),
            SuccessType::Unit => match return_type_modifier {
                Some(RTM::Error) => "return Err(Unit)".into(),
                Some(RTM::Okay) => "return Ok(Unit)".into(),
                None => "".into(),
            },
            _ => todo!(),
        }
    }

    fn gen_return<'d>(
        &'d self,
        method: &'d Method,
        method_lifetimes_map: MethodLtMap<'d>,
        cleanups: &[Cow<'d, str>],
    ) -> String {
        match &method.output {
            ReturnType::Infallible(res) => self.gen_infallible_return(
                res,
                method,
                &method_lifetimes_map,
                cleanups,
                "returnVal",
                None,
            ),
            ReturnType::Fallible(ok, err) => self
                .gen_fallible_return(ok, err, method, &method_lifetimes_map, cleanups)
                .into(),

            ReturnType::Nullable(res) => {
                let return_val = self.gen_infallible_return(
                    res,
                    method,
                    &method_lifetimes_map,
                    cleanups,
                    "returnVal",
                    None,
                );
                format!(
                    r#"
if (returnVal == null) {{
    return null
}} else {{
    {return_val}
}}"#,
                )
            }
        }
    }
    fn gen_slice_conv(&self, kt_param_name: Cow<'cx, str>, slice_type: Slice) -> Cow<'cx, str> {
        #[derive(Template)]
        #[template(path = "kotlin/SliceConv.kt.jinja", escape = "none")]
        struct SliceConv<'d> {
            slice_method: Cow<'d, str>,
            kt_param_name: Cow<'d, str>,
            closeable: bool,
        }
        let (slice_method, closeable): (Cow<'cx, str>, bool) = match slice_type {
            Slice::Str(_, StringEncoding::UnvalidatedUtf16) => ("readUtf16".into(), true),
            Slice::Str(_, _) => ("readUtf8".into(), true),
            Slice::Primitive(_, _) => ("native".into(), true),
            Slice::Strs(StringEncoding::UnvalidatedUtf16) => ("readUtf16s".into(), true),
            Slice::Strs(_) => ("readUtf8s".into(), true),
            _ => {
                self.errors
                    .push_error("Found unsupported slice type".into());
                ("".into(), false)
            }
        };

        SliceConv {
            kt_param_name,
            slice_method,
            closeable,
        }
        .render()
        .expect("Failed to render slice method")
        .into()
    }

    fn gen_cleanup(&self, param_name: Cow<'cx, str>, slice: Slice) -> Option<Cow<'cx, str>> {
        match slice {
            Slice::Str(Some(_), _) => Some(format!("{param_name}Mem.close()").into()),
            Slice::Str(_, _) => None,
            Slice::Primitive(Some(_), _) => Some(format!("{param_name}Mem.close()").into()),
            Slice::Primitive(_, _) => None,
            Slice::Strs(_) => Some(format!("{param_name}Mem.forEach {{it.close()}}").into()),
            _ => todo!(),
        }
    }

    fn gen_method(
        &mut self,
        id: TypeId,
        method: &'cx hir::Method,
        self_type: Option<&'cx SelfType>,
    ) -> String {
        let mut visitor = method.borrowing_param_visitor(self.tcx);
        let native_method_name = self.formatter.fmt_c_method_name(id, method);

        let mut param_decls_kt = Vec::with_capacity(method.params.len());
        let mut param_types_ffi = Vec::with_capacity(method.params.len());
        let mut param_conversions = Vec::with_capacity(method.params.len());
        let mut slice_conversions = Vec::with_capacity(method.params.len());
        let mut cleanups = Vec::with_capacity(method.params.len());

        match self_type {
            Some(st @ SelfType::Opaque(_)) => {
                let param_type = "Pointer".into();
                let param_name: Cow<'_, str> = "handle".into();
                visitor.visit_param(&st.clone().into(), "this");

                param_types_ffi.push(param_type);
                param_conversions.push(param_name.clone());
            }
            Some(st @ SelfType::Struct(s)) => {
                let param_type =
                    format!("{}Native", self.tcx.resolve_struct(s.tcx_id).name.as_str()).into();
                let param_name: Cow<'_, str> = "nativeStruct".into();
                visitor.visit_param(&st.clone().into(), "this");
                param_types_ffi.push(param_type);
                param_conversions.push(param_name.clone());
            }
            Some(SelfType::Enum(_)) => {
                let param_type = "Int".into();
                let param_conversion: Cow<'_, str> = "this.toNative()".into();
                param_types_ffi.push(param_type);
                param_conversions.push(param_conversion.clone());
            }
            None => (),
            _ => todo!(),
        };

        for param in method.params.iter() {
            let param_name = self.formatter.fmt_param_name(param.name.as_str());

            let param_type_ffi = self.gen_type_name_ffi(&param.ty);

            match param.ty {
                Type::Slice(slice) => {
                    slice_conversions.push(self.gen_slice_conv(param_name.clone(), slice));

                    let param_borrow_kind = visitor.visit_param(&param.ty, &param_name);

                    match param_borrow_kind {
                        ParamBorrowInfo::Struct(_) => (),
                        ParamBorrowInfo::TemporarySlice => {
                            if let Some(cleanup) = self.gen_cleanup(param_name.clone(), slice) {
                                cleanups.push(cleanup)
                            }
                        }
                        ParamBorrowInfo::BorrowedSlice => (),
                        ParamBorrowInfo::BorrowedOpaque => (),
                        ParamBorrowInfo::NotBorrowed => (),
                        _ => todo!(),
                    };
                }

                Type::Struct(_) | Type::Opaque(_) => {
                    visitor.visit_param(&param.ty, &param_name);
                }
                _ => (),
            }

            param_decls_kt.push(format!("{param_name}: {}", self.gen_type_name(&param.ty)));
            param_types_ffi.push(param_type_ffi);
            param_conversions.push(self.gen_kt_to_c_for_type(&param.ty, param_name.clone()));
        }
        let writeable_return = matches!(
            &method.output,
            ReturnType::Infallible(SuccessType::Writeable)
        );
        if writeable_return {
            param_conversions.push("writeable".into());
        }
        let params = param_decls_kt.join(", ");

        let return_ty = self.gen_return_type_name(&method.output);

        let declaration = format!(
            "fun {}({}): {return_ty}",
            self.formatter.fmt_method_name(method),
            params
        );
        let method_lifetimes_map = visitor.borrow_map();
        let return_expression = self
            .gen_return(method, method_lifetimes_map, cleanups.as_ref())
            .into();

        MethodTpl {
            // todo: comment,
            declaration,
            native_method_name,
            param_conversions,
            return_expression,
            writeable_return,
            slice_conversions,
        }
        .render()
        .expect("Failed to render string for method")
    }

    fn gen_native_method_info(&mut self, id: TypeId, method: &'cx hir::Method) -> NativeMethodInfo {
        let mut param_decls = Vec::with_capacity(method.params.len());

        let mut visitor = method.borrowing_param_visitor(self.tcx);

        if let Some(param_self) = method.param_self.as_ref() {
            match &param_self.ty {
                SelfType::Opaque(_) => param_decls.push("handle: Pointer".into()),
                SelfType::Struct(s) => param_decls.push(format!(
                    "nativeStruct: {}Native",
                    self.tcx.resolve_struct(s.tcx_id).name.as_str()
                )),
                SelfType::Enum(_) => param_decls.push("inner: Int".into()),
                _ => todo!(),
            }
        };
        for param in method.params.iter() {
            let param_name = self.formatter.fmt_param_name(param.name.as_str());

            visitor.visit_param(&param.ty, &param_name);

            param_decls.push(format!(
                "{param_name}: {}",
                self.gen_native_type_name(&param.ty)
            ));
        }
        if let ReturnType::Infallible(SuccessType::Writeable) = method.output {
            param_decls.push("writeable: Pointer".into())
        }
        let params = param_decls.join(", ");
        let native_method = self.formatter.fmt_c_method_name(id, method);
        let return_ty = self.gen_return_type_name_ffi(&method.output);

        NativeMethodInfo {
            declaration: format!("fun {native_method}({params}): {return_ty}"),
        }
    }

    fn gen_opaque_def(
        &mut self,
        ty: &'cx hir::OpaqueDef,
        id: TypeId,
        type_name: &str,
        domain: &str,
        lib_name: &str,
    ) -> (String, String) {
        let native_methods = ty
            .methods
            .iter()
            .map(|method| self.gen_native_method_info(id, method))
            .collect::<Vec<_>>();

        let self_methods = ty
            .methods
            .iter()
            .filter_map(|method| {
                method
                    .param_self
                    .as_ref()
                    .map(|self_param| (&self_param.ty, method))
            })
            .map(|(self_param, method)| self.gen_method(id, method, Some(self_param)))
            .collect::<Vec<_>>();

        let companion_methods = ty
            .methods
            .iter()
            .filter(|method| method.param_self.is_none())
            .map(|method| self.gen_method(id, method, None))
            .collect::<Vec<_>>();

        let lifetimes = ty
            .lifetimes
            .lifetimes()
            .lifetimes()
            .filter_map(|lt| match lt {
                MaybeStatic::Static => None,
                MaybeStatic::NonStatic(lt) => Some(lt),
            })
            .map(|lt| ty.lifetimes.fmt_lifetime(lt))
            .collect();

        #[derive(Template)]
        #[template(path = "kotlin/Opaque.kt.jinja", escape = "none")]
        struct ImplTemplate<'a> {
            domain: &'a str,
            lib_name: &'a str,
            type_name: &'a str,
            self_methods: &'a [String],
            companion_methods: &'a [String],
            native_methods: &'a [NativeMethodInfo],
            lifetimes: Vec<Cow<'a, str>>,
        }

        (
            format!("{}/{lib_name}/{type_name}.kt", domain.replace('.', "/")),
            ImplTemplate {
                domain,
                lib_name,
                type_name,
                self_methods: self_methods.as_ref(),
                companion_methods: companion_methods.as_ref(),
                native_methods: native_methods.as_ref(),
                lifetimes,
            }
            .render()
            .expect("failed to generate struct"),
        )
    }

    fn gen_struct_def<P: TyPosition>(
        &mut self,
        ty: &'cx hir::StructDef<P>,
        id: TypeId,
        type_name: &str,
        domain: &str,
        lib_name: &str,
    ) -> (String, String) {
        let native_methods = ty
            .methods
            .iter()
            .map(|method| self.gen_native_method_info(id, method))
            .collect::<Vec<_>>();

        let self_methods = ty
            .methods
            .iter()
            .filter_map(|method| {
                method
                    .param_self
                    .as_ref()
                    .map(|self_param| (&self_param.ty, method))
            })
            .map(|(self_param, method)| self.gen_method(id, method, Some(self_param)))
            .collect::<Vec<_>>();

        let companion_methods = ty
            .methods
            .iter()
            .filter(|method| method.param_self.is_none())
            .map(|method| self.gen_method(id, method, None))
            .collect::<Vec<_>>();

        let lifetimes = ty
            .lifetimes
            .lifetimes()
            .lifetimes()
            .filter_map(|lt| match lt {
                MaybeStatic::Static => None,
                MaybeStatic::NonStatic(lt) => Some(lt),
            })
            .map(|lt| ty.lifetimes.fmt_lifetime(lt))
            .collect();

        struct StructFieldDef<'d> {
            name: Cow<'d, str>,
            ffi_type_default: Cow<'d, str>,
            ffi_cast_type_name: Cow<'d, str>,
            field_type: Cow<'d, str>,
            native_to_kt: Cow<'d, str>,
        }

        #[derive(Template)]
        #[template(path = "kotlin/Struct.kt.jinja", escape = "none")]
        struct ImplTemplate<'a> {
            domain: &'a str,
            lib_name: &'a str,
            type_name: &'a str,
            fields: Vec<StructFieldDef<'a>>,
            self_methods: &'a [String],
            companion_methods: &'a [String],
            native_methods: &'a [NativeMethodInfo],
            lifetimes: Vec<Cow<'a, str>>,
        }

        let fields = ty
            .fields
            .iter()
            .map(|field: &StructField<P>| {
                let field_name = self.formatter.fmt_field_name(field.name.as_str());

                StructFieldDef {
                    name: field_name.clone(),
                    ffi_type_default: self.formatter.fmt_field_default(&field.ty),
                    ffi_cast_type_name: self.formatter.fmt_struct_field_type_native(&field.ty),
                    field_type: self.formatter.fmt_struct_field_type_kt(&field.ty),
                    native_to_kt: self.formatter.fmt_struct_field_native_to_kt(
                        field_name.as_ref(),
                        &ty.lifetimes,
                        &field.ty,
                    ),
                }
            })
            .collect();

        (
            format!("{}/{lib_name}/{type_name}.kt", domain.replace('.', "/"),),
            ImplTemplate {
                domain,
                lib_name,
                type_name,
                fields,
                self_methods: self_methods.as_ref(),
                companion_methods: companion_methods.as_ref(),
                native_methods: native_methods.as_ref(),
                lifetimes,
            }
            .render()
            .expect("Failed to render struct template"),
        )
    }

    fn gen_enum_def(
        &mut self,
        ty: &'cx hir::EnumDef,
        id: TypeId,
        type_name: &str,
        domain: &str,
        lib_name: &str,
    ) -> (String, String) {
        let native_methods = ty
            .methods
            .iter()
            .map(|method| self.gen_native_method_info(id, method))
            .collect::<Vec<_>>();

        let self_methods = ty
            .methods
            .iter()
            .filter_map(|method| {
                method
                    .param_self
                    .as_ref()
                    .map(|self_param| (&self_param.ty, method))
            })
            .map(|(self_param, method)| self.gen_method(id, method, Some(self_param)))
            .collect::<Vec<_>>();

        let companion_methods = ty
            .methods
            .iter()
            .filter(|method| method.param_self.is_none())
            .map(|method| self.gen_method(id, method, None))
            .collect::<Vec<_>>();

        #[derive(Clone, Debug)]
        struct NonContiguousEnumVariant<'d> {
            index: i32,
            name: Cow<'d, str>,
        }

        #[derive(Clone, Debug)]
        enum EnumVariants<'d> {
            Contiguous(Vec<Cow<'d, str>>),
            NonContiguous(Vec<NonContiguousEnumVariant<'d>>),
        }

        impl<'d> EnumVariants<'d> {
            fn new(ty: &'d hir::EnumDef) -> Self {
                let n_variants = ty.variants.len();
                ty.variants.iter().enumerate().fold(
                    EnumVariants::Contiguous(Vec::with_capacity(n_variants)),
                    |variants, (i, v)| match variants {
                        EnumVariants::Contiguous(mut vec) if i as isize == v.discriminant => {
                            vec.push(v.name.as_str().into());
                            EnumVariants::Contiguous(vec)
                        }

                        EnumVariants::Contiguous(vec) => {
                            let new_vec = vec
                                .into_iter()
                                .enumerate()
                                .map(|(index, name)| NonContiguousEnumVariant {
                                    name,
                                    index: index as i32,
                                })
                                .chain(once(NonContiguousEnumVariant {
                                    name: v.name.as_str().into(),
                                    index: v.discriminant as i32,
                                }))
                                .collect();

                            EnumVariants::NonContiguous(new_vec)
                        }
                        EnumVariants::NonContiguous(mut vec) => {
                            vec.push(NonContiguousEnumVariant {
                                index: v.discriminant as i32,
                                name: v.name.as_str().into(),
                            });
                            EnumVariants::NonContiguous(vec)
                        }
                    },
                )
            }
        }

        #[derive(Template)]
        #[template(path = "kotlin/Enum.kt.jinja", escape = "none")]
        struct EnumDef<'d> {
            lib_name: Cow<'d, str>,
            domain: Cow<'d, str>,
            type_name: Cow<'d, str>,
            variants: &'d EnumVariants<'d>,
            self_methods: &'d [String],
            companion_methods: &'d [String],
            native_methods: &'d [NativeMethodInfo],
        }

        let variants = EnumVariants::new(ty);

        let enum_def = EnumDef {
            lib_name: lib_name.into(),
            domain: domain.into(),
            type_name: type_name.into(),
            variants: &variants,
            self_methods: self_methods.as_ref(),
            companion_methods: companion_methods.as_ref(),
            native_methods: native_methods.as_ref(),
        }
        .render()
        .unwrap_or_else(|err| panic!("Failed to render Enum {{type_name}}\n\tcause: {err}"));

        (
            format!("{}/{lib_name}/{type_name}.kt", domain.replace('.', "/"),),
            enum_def,
        )
    }

    fn gen_native_type_name<P: TyPosition>(&self, ty: &Type<P>) -> Cow<'cx, str> {
        match *ty {
            Type::Primitive(prim) => self.formatter.fmt_primitive_as_ffi(prim).into(),
            Type::Opaque(ref op) => {
                let optional = if op.is_optional() { "?" } else { "" };
                format!("Pointer{optional}").into()
            }
            Type::Struct(ref strct) => {
                let op_id = strct.id();
                format!("{}Native", self.formatter.fmt_type_name(op_id)).into()
            }
            Type::Enum(_) => "Int".into(),
            Type::Slice(_) => "Slice".into(),

            _ => unreachable!("unknown AST/HIR variant"),
        }
    }

    fn gen_type_name<P: TyPosition>(&self, ty: &Type<P>) -> Cow<'cx, str> {
        match *ty {
            Type::Primitive(prim) => self.formatter.fmt_primitive_as_ffi(prim).into(),
            Type::Opaque(ref op) => {
                let op_id = op.tcx_id.into();
                let type_name = self.formatter.fmt_type_name(op_id);

                if self.tcx.resolve_type(op_id).attrs().disable {
                    self.errors
                        .push_error(format!("Found usage of disabled type {type_name}"))
                }
                let ret = if op.is_optional() {
                    self.formatter.fmt_nullable(&type_name).into()
                } else {
                    type_name
                };

                ret.into_owned().into()
            }
            Type::Struct(ref strct) => {
                let op_id = strct.id();
                self.formatter.fmt_type_name(op_id)
            }
            Type::Enum(ref enum_def) => self.formatter.fmt_type_name(enum_def.tcx_id.into()),
            Type::Slice(hir::Slice::Str(_, _)) => self.formatter.fmt_string().into(),
            Type::Slice(hir::Slice::Primitive(_, ty)) => {
                self.formatter.fmt_primitive_slice(ty).into()
            }

            Type::Slice(hir::Slice::Strs(_)) => self.formatter.fmt_str_slices().into(),
            _ => unreachable!("unknown AST/HIR variant"),
        }
    }
}

type MethodLtMap<'a> = BTreeMap<Lifetime, BorrowedLifetimeInfo<'a>>;

#[derive(Template)]
#[template(path = "kotlin/Method.kt.jinja", escape = "none")]
struct MethodTpl<'a> {
    // todo: comment: String,
    declaration: String,
    /// The C method name
    native_method_name: Cow<'a, str>,

    /// Conversion code for each parameter
    param_conversions: Vec<Cow<'a, str>>,
    return_expression: Cow<'a, str>,
    writeable_return: bool,
    slice_conversions: Vec<Cow<'a, str>>,
}

struct NativeMethodInfo {
    declaration: String,
}

#[cfg(test)]
mod test {

    use std::cell::RefCell;
    use std::collections::HashSet;

    use diplomat_core::hir::TypeDef;
    use quote::quote;

    use crate::common::ErrorStore;

    use super::formatter::test::new_tcx;
    use super::{formatter::KotlinFormatter, TyGenContext};

    #[test]
    fn test_enum() {
        let tk_stream = quote! {
            #[diplomat::bridge]
            mod ffi {

                pub enum Cont {
                    A,
                    B,
                    C,
                    D,
                }

                pub enum ContNumbered {
                    Alpha=0,
                    Beta=1,
                    Gamma=2,
                }

                pub enum NonCont {
                    Aleph=0,
                    Bet=1,
                    Tav=22,
                }

                pub enum Neg {
                    Neg3=-3,
                    Neg1=-1,
                    Thirteen=13,
                }

            }
        };

        let tcx = new_tcx(tk_stream);
        let mut all_types = tcx.all_types();
        if let (type_id, TypeDef::Enum(enum_def)) = all_types
            .next()
            .expect("Failed to generate first opaque def")
        {
            let error_store = ErrorStore::default();
            let formatter = KotlinFormatter::new(&tcx, None);
            let mut ty_gen_cx = TyGenContext {
                tcx: &tcx,
                formatter: &formatter,
                result_types: RefCell::new(HashSet::new()),
                errors: &error_store,
            };
            let type_name = enum_def.name.to_string();
            // test that we can render and that it doesn't panic
            let (_, enum_code) =
                ty_gen_cx.gen_enum_def(enum_def, type_id, &type_name, "dev.gigapixel", "somelib");
            insta::assert_snapshot!(enum_code)
        }
    }

    #[test]
    fn test_struct() {
        let tk_stream = quote! {
            #[diplomat::bridge]
            mod ffi {


                #[diplomat::opaque]
                pub struct Opaque {
                    string: String
                }

                pub struct OtherNariveStruct {
                    i: i32,
                }

                pub struct MyNativeStruct<'b> {
                    a: bool,
                    b: i8,
                    c: u8,
                    d: i16,
                    e: u16,
                    f: i32,
                    g: u32,
                    h: i64,
                    i: u64,
                    j: DiplomatChar,
                    k: f32,
                    l: f64,
                    m: &'b [f64],
                    n: &'b Opaque,
                }

                impl<'b> MyNativeStruct<'b> {
                    pub fn new() -> MyNativeStruct<'b> {
                        todo!()
                    }
                }
            }
        };

        let tcx = new_tcx(tk_stream);
        let mut all_types = tcx.all_types();
        if let (type_id, TypeDef::Struct(strct)) = all_types
            .next()
            .expect("Failed to generate first opaque def")
        {
            let error_store = ErrorStore::default();
            let formatter = KotlinFormatter::new(&tcx, None);
            let mut ty_gen_cx = TyGenContext {
                tcx: &tcx,
                formatter: &formatter,
                result_types: RefCell::new(HashSet::new()),
                errors: &error_store,
            };
            let type_name = strct.name.to_string();
            // test that we can render and that it doesn't panic
            let (_, struct_code) =
                ty_gen_cx.gen_struct_def(strct, type_id, &type_name, "dev.gigapixel", "somelib");
            insta::assert_snapshot!(struct_code)
        }
    }

    #[test]
    fn test_opaque_gen() {
        let tk_stream = quote! {
            #[diplomat::bridge]
            mod ffi {
                #[diplomat::opaque]
                struct MyOpaqueStruct<'b> {
                    a: SomeExternalType
                }

                #[diplomat::opaque]
                struct InputStruct {
                }

                #[diplomat::opaque]
                struct BorrowWrapper<'a, 'b> {
                    my_opaque: &'b MyOpaqueStruct<'a>

                }

                impl<'b> MyOpaqueStruct<'b> {

                    pub fn get_byte() -> u8 {
                        unimplemented!()
                    }

                    pub fn get_string_wrapper(in1: i32) -> i32 {
                        unimplemented!()
                    }

                    pub fn copy(&self, borrow: &MyOpaqueStruct<'b>) -> i32 {
                        unimplemented!()
                    }

                    pub fn borrow_other<'a>(inp_1: &'a InputStruct, inp_2: &'a InputStruct, borrow: &'a MyOpaqueStruct<'b>) -> &'a MyOpaqueStruct<'b> {
                        unimplemented!()
                    }

                    pub fn create(in1: i32) -> Box<MyOpaqueStruct<'b>> {
                        unimplemented!()
                    }


                    pub fn do_stuff(&self, in1: i32) -> f64 {
                        unimplemented!()
                    }

                    pub fn borrow<'a>(&'a self ) -> Box<BorrowWrapper<'b, 'a>> {
                        Box::new(BorrowWrapper {
                            my_opaque: self.as_ref()
                        })
                    }

                    pub fn borrow2<'a>(&'a self ) -> &'a MyOpaqueStruct<'b> {
                        self
                    }


                    pub fn borrow3<'a>(&'a self, other: &'a mut DiplomatWriteable) {
                        todo!()
                    }

                    pub fn borrow<'a>(other: &'a MyOpaqueStruct<'b>) -> Box<BorrowWrapper<'b, 'a>> {
                        Box::new(BorrowWrapper {
                            my_opaque: other.as_ref()
                        })
                    }


                    pub fn string_stuff<'a, 'c>(&'a self,  some_str: &'c DiplomatStr)  -> &'c MyOpaqueStruct<'b> {
                        self.0.as_ref()
                    }


                    pub fn string_stuff_2<'a, 'c>(&'a self,  some_str: &'c DiplomatStr)  -> &'a MyOpaqueStruct<'b> {
                        self.0.as_ref()
                    }

                }

            }
        };
        let tcx = new_tcx(tk_stream);
        let mut all_types = tcx.all_types();
        if let (type_id, TypeDef::Opaque(opaque_def)) = all_types
            .next()
            .expect("Failed to generate first opaque def")
        {
            let eror_store = ErrorStore::default();
            let formatter = KotlinFormatter::new(&tcx, None);
            let mut ty_gen_cx = TyGenContext {
                tcx: &tcx,
                formatter: &formatter,
                result_types: RefCell::new(HashSet::new()),
                errors: &eror_store,
            };
            let type_name = opaque_def.name.to_string();
            // test that we can render and that it doesn't panic
            let (_, result) = ty_gen_cx.gen_opaque_def(
                opaque_def,
                type_id,
                &type_name,
                "dev.gigapixel",
                "somelib",
            );
            insta::assert_snapshot!(result)
        }
    }
}<|MERGE_RESOLUTION|>--- conflicted
+++ resolved
@@ -8,12 +8,8 @@
 use diplomat_core::hir::{ReturnType, SuccessType};
 
 use std::borrow::Cow;
-<<<<<<< HEAD
 use std::cell::RefCell;
-use std::collections::{BTreeMap, HashSet};
-=======
-use std::collections::BTreeMap;
->>>>>>> 737c91d2
+use std::collections::{BTreeMap, BTreeSet};
 use std::iter::once;
 use std::path::Path;
 
@@ -45,7 +41,7 @@
     let mut ty_gen_cx = TyGenContext {
         tcx,
         errors: &errors,
-        result_types: RefCell::new(HashSet::new()),
+        result_types: RefCell::new(BTreeSet::new()),
         formatter: &formatter,
     };
 
@@ -157,13 +153,13 @@
     Okay,
 }
 
-#[derive(Debug, PartialEq, Eq, Clone, Hash)]
+#[derive(Debug, PartialEq, Eq, PartialOrd, Ord, Clone, Hash)]
 struct TypeForResult<'d> {
     type_name: Cow<'d, str>,
     default: Option<Cow<'d, str>>,
 }
 
-#[derive(Template, PartialEq, Eq, Clone, Hash)]
+#[derive(Template, PartialEq, Eq, PartialOrd, Ord, Clone, Hash)]
 #[template(path = "kotlin/Result.kt.jinja")]
 struct NativeResult<'d> {
     ok: TypeForResult<'d>,
@@ -173,7 +169,7 @@
 struct TyGenContext<'a, 'cx> {
     tcx: &'cx TypeContext,
     formatter: &'a KotlinFormatter<'cx>,
-    result_types: RefCell<HashSet<NativeResult<'cx>>>,
+    result_types: RefCell<BTreeSet<NativeResult<'cx>>>,
     errors: &'a ErrorStore<'cx, String>,
 }
 
