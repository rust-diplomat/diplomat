--- conflicted
+++ resolved
@@ -196,7 +196,6 @@
     }
     fn gen_return_type_name(&self, result_ty: &ReturnType) -> Cow<'cx, str> {
         match *result_ty {
-<<<<<<< HEAD
             ReturnType::Infallible(ref success) => self.gen_infallible_return_type_name(success),
             ReturnType::Fallible(ref ok, ref err) => {
                 let ok_type = self.gen_infallible_return_type_name(ok);
@@ -207,18 +206,6 @@
                 format!("Res<{ok_type}, {err_type}>").into()
             }
             ReturnType::Nullable(ref success) => self
-=======
-            ReturnType::Infallible(SuccessType::Unit)
-            | ReturnType::Fallible(SuccessType::Unit, Some(_)) => self.formatter.fmt_void().into(),
-            ReturnType::Infallible(SuccessType::Write)
-            | ReturnType::Fallible(SuccessType::Write, Some(_)) => {
-                self.formatter.fmt_string().into()
-            }
-            ReturnType::Infallible(SuccessType::OutType(ref o))
-            | ReturnType::Fallible(SuccessType::OutType(ref o), Some(_)) => self.gen_type_name(o),
-            ReturnType::Fallible(SuccessType::Write, None)
-            | ReturnType::Nullable(SuccessType::Write) => self
->>>>>>> 6aee3dba
                 .formatter
                 .fmt_nullable(self.gen_infallible_return_type_name(success).as_ref())
                 .into(),
@@ -285,7 +272,6 @@
 
     fn gen_return_type_name_ffi(&self, out: &ReturnType) -> Cow<'cx, str> {
         match *out {
-<<<<<<< HEAD
             ReturnType::Infallible(ref s) => self.gen_infallible_return_type_ffi(s),
             ReturnType::Fallible(ref ok, ref err) => {
                 let ok_type = self.gen_infallible_return_type_ffi(ok);
@@ -323,16 +309,6 @@
                     default: None,
                 });
                 "OptionUnit".into()
-=======
-            ReturnType::Infallible(SuccessType::Unit) => self.formatter.fmt_void().into(),
-            ReturnType::Infallible(SuccessType::Write) => self.formatter.fmt_void().into(),
-            ReturnType::Infallible(SuccessType::OutType(ref o)) => self.gen_type_name_ffi(o),
-            ReturnType::Fallible(_, _) => {
-                todo!("Fallible return types not supported yet")
-            }
-            ReturnType::Nullable(SuccessType::Unit | SuccessType::Write) => {
-                format!("{}?", self.formatter.fmt_void()).into()
->>>>>>> 6aee3dba
             }
             ReturnType::Nullable(
                 ref success @ SuccessType::OutType(
@@ -473,7 +449,6 @@
             .expect("Failed to render opaque return block")
     }
 
-<<<<<<< HEAD
     fn writeable_return(return_type_modifier: &str) -> String {
         format!(
             r#"
@@ -482,9 +457,6 @@
 return returnString{return_type_modifier}"#
         )
     }
-=======
-    const WRITE_RETURN: &'static str = "\nreturn DW.writeToString(write)";
->>>>>>> 6aee3dba
 
     fn boxed_slice_return(encoding: &str, val_name: &str, return_type_modifier: &str) -> String {
         format!(
@@ -608,7 +580,6 @@
         method: &'d Method,
         method_lifetimes_map: &'d MethodLtMap<'d>,
         cleanups: &[Cow<'d, str>],
-<<<<<<< HEAD
     ) -> Cow<'d, str> {
         let ok_path = self.gen_infallible_return(
             ok,
@@ -676,16 +647,6 @@
                 self.gen_struct_return(
                     &strct.resolve(self.tcx),
                     lifetimes,
-=======
-    ) -> Option<String> {
-        match res {
-            SuccessType::Write => Some(Self::WRITE_RETURN.into()),
-            SuccessType::OutType(o) => match o {
-                // todo: unsigned need to be handled
-                Type::Primitive(_) => Some("    return returnVal".into()),
-                Type::Opaque(opaque_path) => Some(self.gen_opaque_return(
-                    opaque_path,
->>>>>>> 6aee3dba
                     method_lifetimes_map,
                     &method.lifetime_env,
                     cleanups,
@@ -956,7 +917,6 @@
             param_types_ffi.push(param_type_ffi);
             param_conversions.push(self.gen_kt_to_c_for_type(&param.ty, param_name.clone()));
         }
-<<<<<<< HEAD
         let writeable_return = matches!(
             &method.output,
             ReturnType::Infallible(SuccessType::Writeable)
@@ -965,11 +925,6 @@
         );
         if writeable_return {
             param_conversions.push("writeable".into());
-=======
-        let write_return = matches!(&method.output, ReturnType::Infallible(SuccessType::Write));
-        if write_return {
-            param_conversions.push("write".into());
->>>>>>> 6aee3dba
         }
         let params = param_decls_kt.join(", ");
 
@@ -1067,16 +1022,11 @@
                 self.gen_native_type_name(&param.ty)
             ));
         }
-<<<<<<< HEAD
         if let ReturnType::Infallible(SuccessType::Writeable)
         | ReturnType::Fallible(SuccessType::Writeable, _)
         | ReturnType::Nullable(SuccessType::Writeable) = method.output
         {
             param_decls.push("writeable: Pointer".into())
-=======
-        if let ReturnType::Infallible(SuccessType::Write) = method.output {
-            param_decls.push("write: Pointer".into())
->>>>>>> 6aee3dba
         }
         let params = param_decls.join(", ");
         let native_method = self.formatter.fmt_c_method_name(id, method);
@@ -1505,13 +1455,8 @@
 
     /// Conversion code for each parameter
     param_conversions: Vec<Cow<'a, str>>,
-<<<<<<< HEAD
     return_expression: Cow<'a, str>,
-    writeable_return: bool,
-=======
-    return_expression: Option<Cow<'a, str>>,
     write_return: bool,
->>>>>>> 6aee3dba
     slice_conversions: Vec<Cow<'a, str>>,
 }
 
