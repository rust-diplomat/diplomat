use super::header::Header;
use super::CContext;
use diplomat_core::hir::{self, OpaqueOwner, StructPathLike, TyPosition, Type, TypeDef, TypeId};
use std::borrow::Cow;
use std::fmt::Write;

impl<'tcx> super::CContext<'tcx> {
    pub fn gen_ty(&self, id: TypeId, ty: TypeDef<'tcx>) {
        if ty.attrs().disable {
            // Skip type if disabled
            return;
        }
        let decl_header_path = self.formatter.fmt_decl_header_path(id);
        let mut decl_header = Header::new(decl_header_path.clone());
        let impl_header_path = self.formatter.fmt_impl_header_path(id);
        let mut impl_header = Header::new(impl_header_path.clone());

        let mut context = TyGenContext {
            cx: self,
            decl_header: &mut decl_header,
            impl_header: &mut impl_header,
        };

        let _guard = self.errors.set_context_ty(ty.name().as_str().into());
        match ty {
            TypeDef::Enum(e) => context.gen_enum_def(e, id),
            TypeDef::Opaque(o) => context.gen_opaque_def(o, id),
            TypeDef::Struct(s) => context.gen_struct_def(s, id),
            TypeDef::OutStruct(s) => context.gen_struct_def(s, id),
            _ => unreachable!("unknown AST/HIR variant"),
        }
        for method in ty.methods() {
            if method.attrs.disable {
                // Skip method if disabled
                continue;
            }
            let _guard = self.errors.set_context_method(
                self.formatter.fmt_type_name_diagnostics(id),
                method.name.as_str().into(),
            );
            context.gen_method(id, method);
        }

        if let TypeDef::Opaque(_) = ty {
            context.gen_dtor(id);
        }

        // In some cases like generating decls for `self` parameters,
        // a header will get its own includes. Instead of
        // trying to avoid pushing them, it's cleaner to just pull them out
        // once done
        context.decl_header.includes.remove(&*decl_header_path);
        context.impl_header.includes.remove(&*impl_header_path);
        context.impl_header.includes.remove(&*decl_header_path);

        context.impl_header.decl_include = Some(decl_header_path.clone());

        self.files
            .add_file(decl_header_path, decl_header.to_string());
        self.files
            .add_file(impl_header_path, impl_header.to_string());
    }

    pub fn gen_result(&self, name: &str, ty: ResultType) {
        let _guard = self
            .errors
            .set_context_ty(self.formatter.fmt_result_for_diagnostics(ty).into());
        let header_path = self.formatter.fmt_result_header_path(name);
        let mut header = Header::new(header_path.clone());
        let mut dummy_header = Header::new("".to_string());
        let mut context = TyGenContext {
            cx: self,
            // NOTE: Only one header for results
            decl_header: &mut header,
            impl_header: &mut dummy_header,
        };
        context.gen_result(name, ty);
        self.files.add_file(header_path, header.to_string());
    }
}
/// Simple wrapper type representing the return type of a fallible function
pub type ResultType<'tcx> = (Option<&'tcx hir::OutType>, Option<&'tcx hir::OutType>);

/// Context for generating a particular type's header
pub struct TyGenContext<'ccx, 'tcx, 'header> {
    pub cx: &'ccx CContext<'tcx>,
    pub decl_header: &'header mut Header,
    pub impl_header: &'header mut Header,
}

impl<'ccx, 'tcx: 'ccx, 'header> TyGenContext<'ccx, 'tcx, 'header> {
    pub fn gen_enum_def(&mut self, def: &'tcx hir::EnumDef, id: TypeId) {
        let ty_name = self.cx.formatter.fmt_type_name(id);
        writeln!(self.decl_header, "typedef enum {ty_name} {{").unwrap();
        for variant in def.variants.iter() {
            let enum_variant = self.cx.formatter.fmt_enum_variant(&ty_name, variant);
            let discriminant = variant.discriminant;
            writeln!(self.decl_header, "\t{enum_variant} = {discriminant},").unwrap();
        }
        write!(self.decl_header, "}} {ty_name};\n\n").unwrap();
    }

    pub fn gen_opaque_def(&mut self, _def: &'tcx hir::OpaqueDef, id: TypeId) {
        let ty_name = self.cx.formatter.fmt_type_name(id);
        write!(self.decl_header, "typedef struct {ty_name} {ty_name};\n\n").unwrap();
    }

    pub fn gen_struct_def<P: TyPosition>(&mut self, def: &'tcx hir::StructDef<P>, id: TypeId) {
        let ty_name = self.cx.formatter.fmt_type_name(id);
        writeln!(self.decl_header, "typedef struct {ty_name} {{").unwrap();
        for field in def.fields.iter() {
            let decls = self.gen_ty_decl(&field.ty, field.name.as_str(), true);
            for (decl_ty, decl_name) in decls {
                writeln!(self.decl_header, "\t{decl_ty} {decl_name};").unwrap();
            }
        }
        // reborrow to avoid borrowing across mutation
        write!(self.decl_header, "}} {ty_name};\n\n").unwrap();
    }

    pub fn gen_method(&mut self, id: TypeId, method: &'tcx hir::Method) {
        use diplomat_core::hir::{ReturnType, SuccessType};
        let method_name = self.cx.formatter.fmt_method_name(id, method);
        let mut param_decls = Vec::new();
        if let Some(ref self_ty) = method.param_self {
            let self_ty = self_ty.ty.clone().into();
            param_decls = self.gen_ty_decl(&self_ty, "self", false);
        }

        for param in &method.params {
            let decls = self.gen_ty_decl(&param.ty, param.name.as_str(), false);
            param_decls.extend(decls);
        }

        let return_ty: Cow<str> = match method.output {
            ReturnType::Infallible(SuccessType::Unit) => "void".into(),
            ReturnType::Infallible(SuccessType::Writeable) => {
                param_decls.push(("DiplomatWriteable*".into(), "writeable".into()));
                "void".into()
            }
            ReturnType::Infallible(SuccessType::OutType(ref o)) => self.gen_ty_name(o, false),
            ReturnType::Fallible(ref ok, ref err) => {
                let (ok_type_name, ok_ty) = match ok {
                    SuccessType::Writeable => {
                        param_decls.push(("DiplomatWriteable*".into(), "writeable".into()));
                        ("void".into(), None)
                    }
                    SuccessType::Unit => ("void".into(), None),
                    SuccessType::OutType(o) => {
                        (self.cx.formatter.fmt_type_name_uniquely(o), Some(o))
                    }
                    _ => unreachable!("unknown AST/HIR variant"),
                };
                let err_type_name = match err {
                    Some(o) => self.cx.formatter.fmt_type_name_uniquely(o),
                    None => "void".into(),
                };
                // todo push to results set
                let result_name = self
                    .cx
                    .formatter
                    .fmt_result_name(&ok_type_name, &err_type_name);
                self.impl_header
                    .includes
                    .insert(self.cx.formatter.fmt_result_header_path(&result_name));
                self.cx
                    .result_store
                    .borrow_mut()
                    .insert(result_name.clone(), (ok_ty, err.as_ref()));
                result_name.into()
            }
<<<<<<< HEAD
            ReturnType::Option(ref ty) => {
                let (type_name, ty) = match ty {
                    SuccessType::Writeable => {
                        param_decls.push(("DiplomatWriteable*".into(), "writeable".into()));
                        ("void".into(), None)
                    }
                    SuccessType::OutType(o) => {
                        (self.cx.formatter.fmt_type_name_uniquely(o), Some(o))
                    }
                    _ => unreachable!("unknown AST/HIR variant"),
                };
                // todo push to results set
                let result_name = self.cx.formatter.fmt_result_name(&type_name, "void");
                self.impl_header
                    .includes
                    .insert(self.cx.formatter.fmt_result_header_path(&result_name));
                self.cx
                    .result_store
                    .borrow_mut()
                    .insert(result_name.clone(), (ty, None));
                result_name.into()
            }
=======
            _ => unreachable!("unknown AST/HIR variant"),
>>>>>>> 870e04f7
        };

        let mut params = String::new();
        let mut first = true;
        for (decl_ty, decl_name) in param_decls {
            let comma = if first {
                first = false;
                ""
            } else {
                ", "
            };
            write!(&mut params, "{comma}{decl_ty} {decl_name}").unwrap();
        }

        write!(self.impl_header, "{return_ty} {method_name}({params});\n\n").unwrap();
    }

    pub fn gen_dtor(&mut self, id: TypeId) {
        let ty_name = self.cx.formatter.fmt_type_name(id);
        let dtor_name = self.cx.formatter.fmt_dtor_name(id);
        write!(self.impl_header, "void {dtor_name}({ty_name}* self);\n\n").unwrap();
    }

    pub fn gen_result(&mut self, name: &str, ty: ResultType) {
        let ok_line = if let Some(ok) = ty.0 {
            let ok_name = self.gen_ty_name(ok, true);
            format!("\t\t{ok_name} ok;\n")
        } else {
            "".into()
        };
        let err_line = if let Some(err) = ty.1 {
            let err_name = self.gen_ty_name(err, true);
            format!("\t\t{err_name} err;\n")
        } else {
            "".into()
        };

        let union_def = if ty.0.is_some() || ty.1.is_some() {
            format!("\tunion {{\n{ok_line}{err_line}\t}};\n")
        } else {
            "".into()
        };

        writeln!(
            self.decl_header,
            "typedef struct {name} {{\n{union_def}\tbool is_ok;\n}} {name};"
        )
        .unwrap();
    }

    /// Generates a list of decls for a given type, returned as (type, name)
    ///
    /// Might return multiple in the case of slices and strings. The `is_struct` parameter
    /// affects whether the decls are generated for a struct field or method
    pub fn gen_ty_decl<'a, P: TyPosition>(
        &mut self,
        ty: &Type<P>,
        ident: &'a str,
        is_struct: bool,
    ) -> Vec<(Cow<'ccx, str>, Cow<'a, str>)> {
        let param_name = self.cx.formatter.fmt_param_name(ident);
        match ty {
            Type::Slice(hir::Slice::Str(
                _,
                hir::StringEncoding::UnvalidatedUtf8 | hir::StringEncoding::Utf8,
            )) if !is_struct => {
                vec![
                    ("const char*".into(), format!("{param_name}_data").into()),
                    ("size_t".into(), format!("{param_name}_len").into()),
                ]
            }
            Type::Slice(hir::Slice::Str(_, hir::StringEncoding::UnvalidatedUtf16))
                if !is_struct =>
            {
                vec![
                    (
                        "const char16_t*".into(),
                        format!("{param_name}_data").into(),
                    ),
                    ("size_t".into(), format!("{param_name}_len").into()),
                ]
            }
            Type::Slice(hir::Slice::Primitive(b, p)) if !is_struct => {
                let prim = self.cx.formatter.fmt_primitive_as_c(*p);
                let ptr_type = self.cx.formatter.fmt_ptr(&prim, b.mutability);
                vec![
                    (
                        format!("{ptr_type}").into(),
                        format!("{param_name}_data").into(),
                    ),
                    ("size_t".into(), format!("{param_name}_len").into()),
                ]
            }
            _ => {
                let ty = self.gen_ty_name(ty, is_struct);
                vec![(ty, param_name)]
            }
        }
    }

    // Generate the C code for referencing a particular type.
    // Handles adding imports and such as necessary
    fn gen_ty_name<P: TyPosition>(&mut self, ty: &Type<P>, is_decl: bool) -> Cow<'ccx, str> {
        let header = if is_decl {
            &mut self.decl_header
        } else {
            &mut self.impl_header
        };
        let (id, ty_name) = match *ty {
            Type::Primitive(prim) => (None, self.cx.formatter.fmt_primitive_as_c(prim)),
            Type::Opaque(ref op) => {
                let op_id = op.tcx_id.into();
                let ty_name = self.cx.formatter.fmt_type_name(op_id);
                if self.cx.tcx.resolve_type(op_id).attrs().disable {
                    self.cx
                        .errors
                        .push_error(format!("Found usage of disabled type {ty_name}"))
                }
                // unwrap_or(mut) since owned pointers need to not be const
                let mutability = op.owner.mutability().unwrap_or(hir::Mutability::Mutable);
                let ret = self.cx.formatter.fmt_ptr(&ty_name, mutability);
                header
                    .includes
                    .insert(self.cx.formatter.fmt_decl_header_path(op_id));
                (Some(op_id), ret.into_owned().into())
            }
            Type::Struct(ref st) => {
                let st_id = st.id();
                let ty_name = self.cx.formatter.fmt_type_name(st_id);
                if self.cx.tcx.resolve_type(st_id).attrs().disable {
                    self.cx
                        .errors
                        .push_error(format!("Found usage of disabled type {ty_name}"))
                }
                let ret = ty_name.clone();
                let header_path = self.cx.formatter.fmt_decl_header_path(st_id);
                header.includes.insert(header_path);
                (Some(st_id), ret)
            }
            Type::Enum(ref e) => {
                let id = e.tcx_id.into();
                let ty_name = self.cx.formatter.fmt_type_name(id);
                if self.cx.tcx.resolve_type(id).attrs().disable {
                    self.cx
                        .errors
                        .push_error(format!("Found usage of disabled type {ty_name}"))
                }
                let header_path = self.cx.formatter.fmt_decl_header_path(id);
                header.includes.insert(header_path);
                (Some(id), ty_name)
            }
            Type::Slice(ref s) => {
                let ptr_ty = match s {
                    hir::Slice::Str(
                        _,
                        hir::StringEncoding::UnvalidatedUtf8 | hir::StringEncoding::Utf8,
                    ) => "char".into(),
                    hir::Slice::Str(_, hir::StringEncoding::UnvalidatedUtf16) => "char16_t".into(),
                    hir::Slice::Primitive(_, prim) => self.cx.formatter.fmt_primitive_as_c(*prim),
                    &_ => unreachable!("unknown AST/HIR variant"),
                };
                (
                    None,
                    format!("struct {{ const {ptr_ty}* data; size_t len; }}").into(),
                )
            }
            _ => unreachable!("unknown AST/HIR variant"),
        };
        // Todo(breaking): We can remove this requirement
        // and users will be forced to import more types
        if let Some(id) = id {
            if !is_decl {
                header
                    .includes
                    .insert(self.cx.formatter.fmt_impl_header_path(id));
            }
        }
        ty_name
    }
}<|MERGE_RESOLUTION|>--- conflicted
+++ resolved
@@ -169,7 +169,6 @@
                     .insert(result_name.clone(), (ok_ty, err.as_ref()));
                 result_name.into()
             }
-<<<<<<< HEAD
             ReturnType::Option(ref ty) => {
                 let (type_name, ty) = match ty {
                     SuccessType::Writeable => {
@@ -179,6 +178,7 @@
                     SuccessType::OutType(o) => {
                         (self.cx.formatter.fmt_type_name_uniquely(o), Some(o))
                     }
+                    SuccessType::Unit => ("void".into(), None),
                     _ => unreachable!("unknown AST/HIR variant"),
                 };
                 // todo push to results set
@@ -192,9 +192,7 @@
                     .insert(result_name.clone(), (ty, None));
                 result_name.into()
             }
-=======
             _ => unreachable!("unknown AST/HIR variant"),
->>>>>>> 870e04f7
         };
 
         let mut params = String::new();
