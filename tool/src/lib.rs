--- conflicted
+++ resolved
@@ -1,45 +1,20 @@
 // Enable once https://github.com/rust-lang/rust/issues/89554 is stable
 // #![deny(non_exhaustive_omitted_patterns)] // diplomat_core uses non_exhaustive a lot; we should never miss its patterns
 
-<<<<<<< HEAD
-#[doc(hidden)]
-pub mod c;
-#[doc(hidden)]
-pub mod c2;
-#[doc(hidden)]
-pub mod common;
-#[doc(hidden)]
-pub mod cpp;
-#[doc(hidden)]
-pub mod cpp2;
-#[doc(hidden)]
-pub mod dart;
-#[doc(hidden)]
-pub mod dotnet;
-#[doc(hidden)]
-pub mod java;
-#[doc(hidden)]
-pub mod js;
-#[doc(hidden)]
-pub mod kotlin;
-
-mod docs_util;
-mod layout;
-mod util;
-=======
 // Backends
 mod c;
 mod cpp;
 mod dart;
 mod demo_gen;
+mod java;
 mod js;
 mod kotlin;
->>>>>>> a0c6c406
 
 use colored::*;
 use core::mem;
 use core::panic;
 use diplomat_core::hir;
+use java::RunResult;
 use std::borrow::Cow;
 use std::cell::RefCell;
 use std::collections::HashMap;
@@ -70,64 +45,6 @@
         std::process::exit(1);
     }
 
-<<<<<<< HEAD
-    let lib_file = syn_inline_mod::parse_and_inline_modules(entry);
-    let diplomat_file = ast::File::from(&lib_file);
-    let env = diplomat_file.all_types();
-
-    let mut out_texts: HashMap<String, String> = HashMap::new();
-
-    let mut errors_found = false;
-
-    match target_language {
-        "js" => js::gen_bindings(&env, &mut out_texts, Some(docs_url_gen)).unwrap(),
-        "java" => {
-            let mut attr_validator = hir::BasicAttributeValidator::new("true");
-            attr_validator.support.renaming = true;
-            attr_validator.support.disabling = true;
-            attr_validator.support.iterators = true;
-            attr_validator.support.iterables = true;
-            attr_validator.support.indexing = true;
-            attr_validator.support.constructors = true;
-            attr_validator.support.named_constructors = true;
-            attr_validator.support.memory_sharing = true;
-            attr_validator.support.accessors = true;
-            let tcx = match hir::TypeContext::from_ast(&env, attr_validator) {
-                Ok(context) => context,
-
-                Err(e) => {
-                    for (ctx, err) in e {
-                        eprintln!("Lowering error in {ctx}: {err}");
-                    }
-                    std::process::exit(1);
-                }
-            };
-
-            out_texts = java::run(&tcx, library_config, out_folder)?.take_files();
-        }
-        "kotlin" => {
-            let mut attr_validator = hir::BasicAttributeValidator::new("kotlin");
-            attr_validator.support.renaming = true;
-            attr_validator.support.disabling = true;
-            attr_validator.support.iterators = true;
-            attr_validator.support.iterables = true;
-            attr_validator.support.indexing = true;
-            attr_validator.support.constructors = true;
-            attr_validator.support.named_constructors = true;
-            attr_validator.support.memory_sharing = true;
-            attr_validator.support.accessors = true;
-            let tcx = match hir::TypeContext::from_ast(&env, attr_validator) {
-                Ok(context) => context,
-
-                Err(e) => {
-                    for (ctx, err) in e {
-                        eprintln!("Lowering error in {ctx}: {err}");
-                    }
-                    std::process::exit(1);
-                }
-            };
-            out_texts = kotlin::run(&tcx, library_config).take_files();
-=======
     // The HIR backends used to be named "c2", "js2", etc
     let target_language = target_language.strip_suffix('2').unwrap_or(target_language);
     let mut attr_validator = hir::BasicAttributeValidator::new(target_language);
@@ -140,8 +57,8 @@
             // So renames and disables are carried across.
             attr_validator.other_backend_names = vec!["js".to_string()];
             demo_gen::attr_support()
->>>>>>> a0c6c406
-        }
+        }
+        "java" => java::attr_support(),
         "kotlin" => kotlin::attr_support(),
         o => panic!("Unknown target: {}", o),
     };
@@ -172,6 +89,8 @@
             )?;
             demo_gen::run(&tcx, docs_url_gen)
         }
+        "java" => java::run(&tcx, library_config, &out_folder), // we need to pass the out_folder
+        // to be able to run jextract
         "kotlin" => kotlin::run(&tcx, library_config),
         o => panic!("Unknown target: {}", o),
     };
@@ -309,24 +228,15 @@
 #[cfg(test)]
 pub(crate) mod test {
 
-    use diplomat_core::{
-        ast::{self},
-        hir::{self, TypeContext},
-    };
+    use diplomat_core::hir::{self, TypeContext};
     use proc_macro2::TokenStream;
 
-    pub fn new_tcx(tk_stream: TokenStream) -> TypeContext {
+    pub fn new_tcx(tk_stream: TokenStream, support: hir::BackendAttrSupport) -> TypeContext {
         let item = syn::parse2::<syn::File>(tk_stream).expect("failed to parse item ");
-
-        let diplomat_file = ast::File::from(&item);
-
-        let env = diplomat_file.all_types();
-        let mut attr_validator = hir::BasicAttributeValidator::new("kotlin_test");
-        attr_validator.support.renaming = true;
-        attr_validator.support.disabling = true;
-        attr_validator.support.constructors = true;
-
-        match hir::TypeContext::from_ast(&env, attr_validator) {
+        let mut validator = hir::BasicAttributeValidator::new("test");
+        validator.support = support;
+
+        match hir::TypeContext::from_syn(&item, validator) {
             Ok(context) => context,
             Err(e) => {
                 for (_cx, err) in e {
