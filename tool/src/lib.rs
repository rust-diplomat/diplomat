// Enable once https://github.com/rust-lang/rust/issues/89554 is stable
// #![deny(non_exhaustive_omitted_patterns)] // diplomat_core uses non_exhaustive a lot; we should never miss its patterns

<<<<<<< HEAD
#[doc(hidden)]
pub mod c;
#[doc(hidden)]
pub mod c2;
#[doc(hidden)]
pub mod common;
#[doc(hidden)]
pub mod cpp;
#[doc(hidden)]
pub mod cpp2;
#[doc(hidden)]
pub mod dart;
#[doc(hidden)]
pub mod demo_gen;
#[doc(hidden)]
pub mod dotnet;
#[doc(hidden)]
pub mod js;
#[doc(hidden)]
pub mod js2;
#[doc(hidden)]
pub mod kotlin;

mod docs_util;
mod layout;
mod layout_hir;
mod util;
=======
// Backends
mod c;
mod cpp;
mod dart;
mod js;
mod kotlin;
>>>>>>> 0dccebe8

use colored::*;
use core::mem;
use core::panic;
use diplomat_core::{ast, hir};
use std::borrow::Cow;
use std::cell::RefCell;
use std::collections::HashMap;
use std::fmt;
use std::fs::File;
use std::io::Write;
use std::path::Path;

pub use ast::DocsUrlGenerator;

#[allow(clippy::too_many_arguments)]
pub fn gen(
    entry: &Path,
    target_language: &str,
    out_folder: &Path,
    docs_url_gen: &ast::DocsUrlGenerator,
    library_config: Option<&Path>,
    silent: bool,
) -> std::io::Result<()> {
    if !entry.exists() {
        eprintln!(
            "{}{}\n{}",
            "Error: ".red().bold(),
            if entry.file_name().map(|e| e == "lib.rs").unwrap_or_default() {
                "Could not find the lib.rs file to process."
            } else {
                "The entry file does not exist."
            },
            format!("{}", std::env::current_dir().unwrap().join(entry).display()).red()
        );
        std::process::exit(1);
    }

<<<<<<< HEAD
    let lib_file = syn_inline_mod::parse_and_inline_modules(entry);
    let diplomat_file = ast::File::from(&lib_file);
    let env = diplomat_file.all_types();

    let mut out_texts: HashMap<String, String> = HashMap::new();

    let mut errors_found = false;

    match target_language {
        "js2" => {
            let mut attr_validator = hir::BasicAttributeValidator::new("js2");
            attr_validator.other_backend_names.push("js".into());

            attr_validator.support.renaming = true;
            attr_validator.support.disabling = true;
            attr_validator.support.accessors = true;

            let tcx = match hir::TypeContext::from_ast(&env, attr_validator) {
                Ok(context) => context,
                Err(e) => {
                    eprintln!("Lowering AST to HIR for Javascript backend failed:");
                    for (ctx, err) in e {
                        eprintln!("\tLowering error in {ctx}: {err}");
                    }
                    std::process::exit(-1);
                }
            };
            match js2::JSGenerationContext::run(&tcx, docs_url_gen, strip_prefix) {
                Ok(mut files) => out_texts = files.take_files(),
                Err(errors) => {
                    eprintln!("Found errors whilst generating {target_language}:");
                    for error in errors {
                        eprintln!("\t{}: {}", error.0, error.1);
                    }
                    errors_found = true;
                }
            };
        }
        "js" => js::gen_bindings(&env, &mut out_texts, Some(docs_url_gen)).unwrap(),
        "demo-gen" => {
            let mut attr_validator = hir::BasicAttributeValidator::new("demo_gen");

            attr_validator.support.disabling = true;

            // For finding default constructors of opaques:
            attr_validator.support.constructors = true;
            attr_validator.support.fallible_constructors = true;

            let tcx = match hir::TypeContext::from_ast(&env, attr_validator) {
                Ok(context) => context,
                Err(e) => {
                    eprintln!("Lowering AST to HIR for Demo Generator backend failed:");
                    for (ctx, err) in e {
                        eprintln!("\tLowering error in {ctx}: {err}");
                    }
                    std::process::exit(-1);
                }
            };

            match demo_gen::WebDemoGenerationContext::run(&tcx, docs_url_gen, strip_prefix) {
                Ok(mut files) => {
                    out_texts = files.take_files();
                }
                Err(errors) => {
                    eprintln!("Found errors whilst generating {target_language}:");
                    for error in errors {
                        eprintln!("\t{}: {}", error.0, error.1);
                    }
                    errors_found = true;
                }
            };
        }
        "kotlin" => {
            let mut attr_validator = hir::BasicAttributeValidator::new("kotlin");
            attr_validator.support.renaming = true;
            attr_validator.support.disabling = true;
            attr_validator.support.iterators = true;
            attr_validator.support.iterables = true;
            attr_validator.support.indexing = true;
            attr_validator.support.constructors = true;
            attr_validator.support.named_constructors = true;
            attr_validator.support.memory_sharing = true;
            attr_validator.support.accessors = true;
            let tcx = match hir::TypeContext::from_ast(&env, attr_validator) {
                Ok(context) => context,

                Err(e) => {
                    for (ctx, err) in e {
                        eprintln!("Lowering error in {ctx}: {err}");
                    }
                    std::process::exit(1);
                }
            };
            out_texts = kotlin::run(&tcx, library_config).take_files();
        }
        "dart" => {
            let mut attr_validator = hir::BasicAttributeValidator::new("dart");
            attr_validator.support.renaming = true;
            attr_validator.support.disabling = true;
            attr_validator.support.constructors = true;
            attr_validator.support.named_constructors = true;
            attr_validator.support.fallible_constructors = true;
            attr_validator.support.accessors = true;
            attr_validator.support.stringifiers = true;
            attr_validator.support.comparators = true;
            attr_validator.support.iterators = true;
            attr_validator.support.iterables = true;
            attr_validator.support.indexing = true;
            let tcx = match hir::TypeContext::from_ast(&env, attr_validator) {
                Ok(context) => context,
                Err(e) => {
                    for (ctx, err) in e {
                        eprintln!("Lowering error in {ctx}: {err}");
                    }
                    std::process::exit(1);
                }
            };
            match dart::run(&tcx, docs_url_gen, strip_prefix) {
                Ok(mut files) => out_texts = files.take_files(),
                Err(errors) => {
                    eprintln!("Found errors whilst generating {target_language}:");
                    for error in errors {
                        eprintln!("\t{}: {}", error.0, error.1);
                    }
                    errors_found = true;
                }
            };
        }
        "c" => c::gen_bindings(&env, &mut out_texts).unwrap(),
        "cpp" => {
            c::gen_bindings(&env, &mut out_texts).unwrap();
            cpp::gen_bindings(&env, library_config, docs_url_gen, &mut out_texts).unwrap()
        }
        "dotnet" => {
            dotnet::gen_bindings(&env, library_config, docs_url_gen, &mut out_texts).unwrap()
        }
        "c2" | "cpp-c2" | "cpp2" => {
            let mut attr_validator = hir::BasicAttributeValidator::new(target_language);

            if target_language == "c2" {
                attr_validator.other_backend_names.push("c".into());
            } else {
                attr_validator.other_backend_names.push("cpp".into());
                // C backends cannot rename types using backend attributes
                // In the future we may add a c_rename attribute
                attr_validator.support.renaming = true;

                attr_validator.support.namespacing = true;
            }

            attr_validator.support.memory_sharing = true;
            attr_validator.support.disabling = true;
            // cpp-c2 is a testing backend, we're not going to treat it as a real c/cpp backend
            // since the ast-cpp backend doesn't know about attributes.

            let tcx = match hir::TypeContext::from_ast(&env, attr_validator) {
                Ok(context) => context,
                Err(e) => {
                    for (ctx, err) in e {
                        eprintln!("Lowering error in {ctx}: {err}");
                    }
                    std::process::exit(1);
                }
            };
            let files = common::FileMap::default();
            let mut context = c2::CContext::new(&tcx, files, target_language != "c2");
            context.run();

            let errors = context.errors.take_all();

            if !errors.is_empty() {
                eprintln!("Found errors whilst generating {target_language}:");
                for error in errors {
                    eprintln!("\t{}: {}", error.0, error.1);
                }
                errors_found = true;
            }

            out_texts = context.files.take_files();

            if target_language == "cpp-c2" {
                cpp::gen_bindings(&env, library_config, docs_url_gen, &mut out_texts).unwrap()
            }
            if target_language == "cpp2" {
                let files = common::FileMap::default();
                let mut context = cpp2::Cpp2Context::new(&tcx, files);
                context.run();
                out_texts = context.files.take_files();

                let errors = context.errors.take_all();
=======
    let env = ast::File::from(&syn_inline_mod::parse_and_inline_modules(entry)).all_types();

    // The HIR backends used to be named "c2", "js2", etc
    let target_language = target_language.strip_suffix('2').unwrap_or(target_language);
    let mut attr_validator = hir::BasicAttributeValidator::new(target_language);
    attr_validator.support = match target_language {
        "c" => c::attr_support(),
        "cpp" => cpp::attr_support(),
        "dart" => dart::attr_support(),
        "js" => js::attr_support(),
        "kotlin" => kotlin::attr_support(),
        o => panic!("Unknown target: {}", o),
    };
>>>>>>> 0dccebe8

    let tcx = hir::TypeContext::from_ast(&env, attr_validator).unwrap_or_else(|e| {
        for (ctx, err) in e {
            eprintln!("Lowering error in {ctx}: {err}");
        }
        std::process::exit(1);
    });

    let (files, errors) = match target_language {
        "c" => c::run(&tcx),
        "cpp" => cpp::run(&tcx),
        "dart" => dart::run(&tcx, docs_url_gen),
        "js" => js::run(&tcx, docs_url_gen),
        "kotlin" => kotlin::run(&tcx, library_config),
        o => panic!("Unknown target: {}", o),
    };

    let errors = errors.take_all();
    if !errors.is_empty() {
        eprintln!("Found errors whilst generating {target_language}:");
        for error in errors {
            eprintln!("\t{}: {}", error.0, error.1);
        }
        eprintln!("Not generating files due to errors");
        // Eventually this should use eyre or something
        std::process::exit(1);
    }

    write_files(files.take_files(), out_folder, silent, target_language)?;

    Ok(())
}

fn write_files(
    files: HashMap<String, String>,
    out_folder: &Path,
    silent: bool,
    target_language: &str,
) -> std::io::Result<()> {
    if !silent {
        println!(
            "{}",
            format!("Generating {} bindings:", target_language)
                .green()
                .bold()
        );
    }
    for (subpath, text) in files {
        let out_path = out_folder.join(subpath);
        let parent = out_path.parent().unwrap();
        std::fs::create_dir_all(parent).unwrap();
        let mut out_file = File::create(&out_path)?;
        out_file.write_all(text.as_bytes())?;
        if !silent {
            println!("{}", format!("  {}", out_path.display()).dimmed());
        }
    }
    Ok(())
}

/// This type abstracts over files being written to.
#[derive(Default, Debug)]
pub struct FileMap {
    // The context types exist as a way to avoid passing around a billion different
    // parameters. However, passing them around as &mut self restricts the amount of
    // borrowing that can be done. We instead use a RefCell to guard the specifically mutable bits.
    files: RefCell<HashMap<String, String>>,
}

impl FileMap {
    #[allow(dead_code)]
    pub fn new(files: HashMap<String, String>) -> Self {
        FileMap {
            files: RefCell::new(files),
        }
    }

    pub fn take_files(self) -> HashMap<String, String> {
        mem::take(&mut *self.files.borrow_mut())
    }

    pub fn add_file(&self, name: String, contents: String) {
        if self.files.borrow().get(&name).is_some() {
            panic!("File map already contains {}", name)
        }
        self.files.borrow_mut().insert(name, contents);
    }
}

/// This type acts as a "store" for errors, which can be appended to.
/// Keeps track of the context in which an error was generated.
///
/// You can use [`set_context_ty()`] and [`set_context_method()`] to set the context
/// as a type or method. They will return scope guards that will automatically pop the stack
/// once they go out of scope, so you don't have to worry about errors originating from code
/// that does not set a context.
#[derive(Default)]
struct ErrorStore<'tcx, E> {
    /// The stack of contexts reached so far
    context: RefCell<ErrorContext<'tcx>>,
    errors: RefCell<Vec<(ErrorContext<'tcx>, E)>>,
}

impl<'tcx, E> ErrorStore<'tcx, E> {
    /// Set the context to a named type. Will return a scope guard that will automatically
    /// clear the context on drop.
    fn set_context_ty<'a>(&'a self, ty: Cow<'tcx, str>) -> ErrorContextGuard<'a, 'tcx, E> {
        let new = ErrorContext { ty, method: None };
        let old = mem::replace(&mut *self.context.borrow_mut(), new);
        ErrorContextGuard(self, old)
    }
    /// Set the context to a named method. Will return a scope guard that will automatically
    /// clear the context on drop.
    fn set_context_method<'a>(
        &'a self,
        ty: Cow<'tcx, str>,
        method: Cow<'tcx, str>,
    ) -> ErrorContextGuard<'a, 'tcx, E> {
        let new = ErrorContext {
            ty,
            method: Some(method),
        };

        let old = mem::replace(&mut *self.context.borrow_mut(), new);
        ErrorContextGuard(self, old)
    }

    fn push_error(&self, error: E) {
        self.errors
            .borrow_mut()
            .push((self.context.borrow().clone(), error));
    }

    fn take_all(&self) -> Vec<(impl fmt::Display + 'tcx, E)> {
        mem::take(&mut self.errors.borrow_mut())
    }
}

/// The context in which an error was discovered
#[derive(Default, Clone)]
struct ErrorContext<'tcx> {
    ty: Cow<'tcx, str>,
    method: Option<Cow<'tcx, str>>,
}

impl<'tcx> fmt::Display for ErrorContext<'tcx> {
    fn fmt(&self, f: &mut fmt::Formatter) -> fmt::Result {
        let ty = &self.ty;
        if let Some(ref method) = self.method {
            write!(f, "{ty}::{method}")
        } else {
            ty.fmt(f)
        }
    }
}

/// Scope guard terminating the context created `set_context_*` method on [`ErrorStore`]
#[must_use]
struct ErrorContextGuard<'a, 'tcx, E>(&'a ErrorStore<'tcx, E>, ErrorContext<'tcx>);

impl<'a, 'tcx, E> Drop for ErrorContextGuard<'a, 'tcx, E> {
    fn drop(&mut self) {
        let _ = mem::replace(&mut *self.0.context.borrow_mut(), mem::take(&mut self.1));
    }
}<|MERGE_RESOLUTION|>--- conflicted
+++ resolved
@@ -1,42 +1,12 @@
 // Enable once https://github.com/rust-lang/rust/issues/89554 is stable
 // #![deny(non_exhaustive_omitted_patterns)] // diplomat_core uses non_exhaustive a lot; we should never miss its patterns
 
-<<<<<<< HEAD
-#[doc(hidden)]
-pub mod c;
-#[doc(hidden)]
-pub mod c2;
-#[doc(hidden)]
-pub mod common;
-#[doc(hidden)]
-pub mod cpp;
-#[doc(hidden)]
-pub mod cpp2;
-#[doc(hidden)]
-pub mod dart;
-#[doc(hidden)]
-pub mod demo_gen;
-#[doc(hidden)]
-pub mod dotnet;
-#[doc(hidden)]
-pub mod js;
-#[doc(hidden)]
-pub mod js2;
-#[doc(hidden)]
-pub mod kotlin;
-
-mod docs_util;
-mod layout;
-mod layout_hir;
-mod util;
-=======
 // Backends
 mod c;
 mod cpp;
 mod dart;
 mod js;
 mod kotlin;
->>>>>>> 0dccebe8
 
 use colored::*;
 use core::mem;
@@ -75,198 +45,6 @@
         std::process::exit(1);
     }
 
-<<<<<<< HEAD
-    let lib_file = syn_inline_mod::parse_and_inline_modules(entry);
-    let diplomat_file = ast::File::from(&lib_file);
-    let env = diplomat_file.all_types();
-
-    let mut out_texts: HashMap<String, String> = HashMap::new();
-
-    let mut errors_found = false;
-
-    match target_language {
-        "js2" => {
-            let mut attr_validator = hir::BasicAttributeValidator::new("js2");
-            attr_validator.other_backend_names.push("js".into());
-
-            attr_validator.support.renaming = true;
-            attr_validator.support.disabling = true;
-            attr_validator.support.accessors = true;
-
-            let tcx = match hir::TypeContext::from_ast(&env, attr_validator) {
-                Ok(context) => context,
-                Err(e) => {
-                    eprintln!("Lowering AST to HIR for Javascript backend failed:");
-                    for (ctx, err) in e {
-                        eprintln!("\tLowering error in {ctx}: {err}");
-                    }
-                    std::process::exit(-1);
-                }
-            };
-            match js2::JSGenerationContext::run(&tcx, docs_url_gen, strip_prefix) {
-                Ok(mut files) => out_texts = files.take_files(),
-                Err(errors) => {
-                    eprintln!("Found errors whilst generating {target_language}:");
-                    for error in errors {
-                        eprintln!("\t{}: {}", error.0, error.1);
-                    }
-                    errors_found = true;
-                }
-            };
-        }
-        "js" => js::gen_bindings(&env, &mut out_texts, Some(docs_url_gen)).unwrap(),
-        "demo-gen" => {
-            let mut attr_validator = hir::BasicAttributeValidator::new("demo_gen");
-
-            attr_validator.support.disabling = true;
-
-            // For finding default constructors of opaques:
-            attr_validator.support.constructors = true;
-            attr_validator.support.fallible_constructors = true;
-
-            let tcx = match hir::TypeContext::from_ast(&env, attr_validator) {
-                Ok(context) => context,
-                Err(e) => {
-                    eprintln!("Lowering AST to HIR for Demo Generator backend failed:");
-                    for (ctx, err) in e {
-                        eprintln!("\tLowering error in {ctx}: {err}");
-                    }
-                    std::process::exit(-1);
-                }
-            };
-
-            match demo_gen::WebDemoGenerationContext::run(&tcx, docs_url_gen, strip_prefix) {
-                Ok(mut files) => {
-                    out_texts = files.take_files();
-                }
-                Err(errors) => {
-                    eprintln!("Found errors whilst generating {target_language}:");
-                    for error in errors {
-                        eprintln!("\t{}: {}", error.0, error.1);
-                    }
-                    errors_found = true;
-                }
-            };
-        }
-        "kotlin" => {
-            let mut attr_validator = hir::BasicAttributeValidator::new("kotlin");
-            attr_validator.support.renaming = true;
-            attr_validator.support.disabling = true;
-            attr_validator.support.iterators = true;
-            attr_validator.support.iterables = true;
-            attr_validator.support.indexing = true;
-            attr_validator.support.constructors = true;
-            attr_validator.support.named_constructors = true;
-            attr_validator.support.memory_sharing = true;
-            attr_validator.support.accessors = true;
-            let tcx = match hir::TypeContext::from_ast(&env, attr_validator) {
-                Ok(context) => context,
-
-                Err(e) => {
-                    for (ctx, err) in e {
-                        eprintln!("Lowering error in {ctx}: {err}");
-                    }
-                    std::process::exit(1);
-                }
-            };
-            out_texts = kotlin::run(&tcx, library_config).take_files();
-        }
-        "dart" => {
-            let mut attr_validator = hir::BasicAttributeValidator::new("dart");
-            attr_validator.support.renaming = true;
-            attr_validator.support.disabling = true;
-            attr_validator.support.constructors = true;
-            attr_validator.support.named_constructors = true;
-            attr_validator.support.fallible_constructors = true;
-            attr_validator.support.accessors = true;
-            attr_validator.support.stringifiers = true;
-            attr_validator.support.comparators = true;
-            attr_validator.support.iterators = true;
-            attr_validator.support.iterables = true;
-            attr_validator.support.indexing = true;
-            let tcx = match hir::TypeContext::from_ast(&env, attr_validator) {
-                Ok(context) => context,
-                Err(e) => {
-                    for (ctx, err) in e {
-                        eprintln!("Lowering error in {ctx}: {err}");
-                    }
-                    std::process::exit(1);
-                }
-            };
-            match dart::run(&tcx, docs_url_gen, strip_prefix) {
-                Ok(mut files) => out_texts = files.take_files(),
-                Err(errors) => {
-                    eprintln!("Found errors whilst generating {target_language}:");
-                    for error in errors {
-                        eprintln!("\t{}: {}", error.0, error.1);
-                    }
-                    errors_found = true;
-                }
-            };
-        }
-        "c" => c::gen_bindings(&env, &mut out_texts).unwrap(),
-        "cpp" => {
-            c::gen_bindings(&env, &mut out_texts).unwrap();
-            cpp::gen_bindings(&env, library_config, docs_url_gen, &mut out_texts).unwrap()
-        }
-        "dotnet" => {
-            dotnet::gen_bindings(&env, library_config, docs_url_gen, &mut out_texts).unwrap()
-        }
-        "c2" | "cpp-c2" | "cpp2" => {
-            let mut attr_validator = hir::BasicAttributeValidator::new(target_language);
-
-            if target_language == "c2" {
-                attr_validator.other_backend_names.push("c".into());
-            } else {
-                attr_validator.other_backend_names.push("cpp".into());
-                // C backends cannot rename types using backend attributes
-                // In the future we may add a c_rename attribute
-                attr_validator.support.renaming = true;
-
-                attr_validator.support.namespacing = true;
-            }
-
-            attr_validator.support.memory_sharing = true;
-            attr_validator.support.disabling = true;
-            // cpp-c2 is a testing backend, we're not going to treat it as a real c/cpp backend
-            // since the ast-cpp backend doesn't know about attributes.
-
-            let tcx = match hir::TypeContext::from_ast(&env, attr_validator) {
-                Ok(context) => context,
-                Err(e) => {
-                    for (ctx, err) in e {
-                        eprintln!("Lowering error in {ctx}: {err}");
-                    }
-                    std::process::exit(1);
-                }
-            };
-            let files = common::FileMap::default();
-            let mut context = c2::CContext::new(&tcx, files, target_language != "c2");
-            context.run();
-
-            let errors = context.errors.take_all();
-
-            if !errors.is_empty() {
-                eprintln!("Found errors whilst generating {target_language}:");
-                for error in errors {
-                    eprintln!("\t{}: {}", error.0, error.1);
-                }
-                errors_found = true;
-            }
-
-            out_texts = context.files.take_files();
-
-            if target_language == "cpp-c2" {
-                cpp::gen_bindings(&env, library_config, docs_url_gen, &mut out_texts).unwrap()
-            }
-            if target_language == "cpp2" {
-                let files = common::FileMap::default();
-                let mut context = cpp2::Cpp2Context::new(&tcx, files);
-                context.run();
-                out_texts = context.files.take_files();
-
-                let errors = context.errors.take_all();
-=======
     let env = ast::File::from(&syn_inline_mod::parse_and_inline_modules(entry)).all_types();
 
     // The HIR backends used to be named "c2", "js2", etc
@@ -280,7 +58,6 @@
         "kotlin" => kotlin::attr_support(),
         o => panic!("Unknown target: {}", o),
     };
->>>>>>> 0dccebe8
 
     let tcx = hir::TypeContext::from_ast(&env, attr_validator).unwrap_or_else(|e| {
         for (ctx, err) in e {
