use super::header::Header;
use super::Cpp2Formatter;
use crate::c::Header as C2Header;
use crate::c::TyGenContext as C2TyGenContext;
use crate::ErrorStore;
use askama::Template;
use diplomat_core::hir::CallbackInstantiationFunctionality;
use diplomat_core::hir::Slice;
use diplomat_core::hir::{
    self, Mutability, OpaqueOwner, ReturnType, SelfType, StructPathLike, SuccessType, TyPosition,
    Type, TypeDef, TypeId,
};
use std::borrow::Cow;

use crate::c::CAPI_NAMESPACE;
use crate::filters;

/// An expression with a corresponding variable name, such as a struct field or a function parameter.
struct NamedExpression<'a> {
    var_name: Cow<'a, str>,
    expression: Cow<'a, str>,
}

/// A type name with a corresponding variable name, such as a struct field or a function parameter.
struct NamedType<'a> {
    var_name: Cow<'a, str>,
    type_name: Cow<'a, str>,
}

/// We generate a pair of methods for writeables, one which returns a std::string
/// and one which operates on a WriteTrait
struct MethodWriteableInfo<'a> {
    /// The method name. Usually `{}_write()`, but could potentially
    /// be made customizeable
    method_name: Cow<'a, str>,
    /// The return type for the method without the std::string
    return_ty: Cow<'a, str>,
    c_to_cpp_return_expression: Option<Cow<'a, str>>,
}

/// Everything needed for rendering a method.
struct MethodInfo<'a> {
    /// HIR of the method being rendered
    method: &'a hir::Method,
    /// The C++ return type
    return_ty: Cow<'a, str>,
    /// The C++ method name
    method_name: Cow<'a, str>,
    /// The C method name
    abi_name: String,
    /// Qualifiers for the function that come before the declaration (like "static")
    pre_qualifiers: Vec<Cow<'a, str>>,
    /// Qualifiers for the function that come after the declaration (like "const")
    post_qualifiers: Vec<Cow<'a, str>>,
    /// Type declarations for the C++ parameters
    param_decls: Vec<NamedType<'a>>,
    /// Parameter validations, such as string checks
    param_validations: Vec<String>,
    /// Conversion code from C++ to C, used to fill out cpp_to_c_params before a call. Used for converting clones of structs to references.
    param_pre_conversions: Vec<String>,
    /// C++ conversion code for each parameter of the C function
    cpp_to_c_params: Vec<Cow<'a, str>>,
    /// Conversion code of params from C to C++, grabbing the results of cpp_to_c_params and converting them into something C++ friendly. Used for converting references to clones of structs.
    param_post_conversions: Vec<String>,
    /// If the function has a return value, the C++ code for the conversion. Assumes that
    /// the C function return value is saved to a variable named `result` or that the
    /// DiplomatWrite, if present, is saved to a variable named `output`.
    c_to_cpp_return_expression: Option<Cow<'a, str>>,

    /// If the method returns a writeable, the info for that
    writeable_info: Option<MethodWriteableInfo<'a>>,
    docs: String,
}

/// Context for generating a particular type's header
pub(super) struct TyGenContext<'ccx, 'tcx, 'header> {
    pub formatter: &'ccx Cpp2Formatter<'tcx>,
    pub errors: &'ccx ErrorStore<'tcx, String>,
    pub c: C2TyGenContext<'ccx, 'tcx>,
    pub impl_header: &'header mut Header,
    pub decl_header: &'header mut Header,
    /// Are we currently generating struct fields?
    pub generating_struct_fields: bool,
}

impl<'ccx, 'tcx: 'ccx> TyGenContext<'ccx, 'tcx, '_> {
    /// Adds an enum definition to the current decl and impl headers.
    ///
    /// The enum is defined in C++ using a `class` with a single private field that is the
    /// C enum type. This enables us to add methods to the enum and generally make the enum
    /// behave more like an upgraded C++ type. We don't use `enum class` because methods
    /// cannot be added to it.
    pub fn gen_enum_def(&mut self, ty: &'tcx hir::EnumDef, id: TypeId) {
        let type_name = self.formatter.fmt_type_name(id);
        let type_name_unnamespaced = self.formatter.fmt_type_name_unnamespaced(id);
        let ctype = self.formatter.fmt_c_type_name(id);
        let c_header = self.c.gen_enum_def(ty);
        let c_impl_header = self.c.gen_impl(ty.into());

        let methods = ty
            .methods
            .iter()
            .flat_map(|method| self.gen_method_info(id, method))
            .collect::<Vec<_>>();

        let mut found_default: Option<&hir::EnumVariant> = None;
        let mut found_zero = None;

        // Not all enums have a zero-variant; zero-initializing those is a mistake and will
        // lead to aborts in the conversion code. To allow default-initialization, we generate *some*
        // default ctor. It is, in order: the explicit default variant, OR the variant with 0 discriminant,
        // OR the first variant.
        for v in ty.variants.iter() {
            if v.attrs.default {
                if let Some(existing) = found_default {
                    self.errors.push_error(format!(
                        "Found multiple default variants for enum: {} and {}",
                        existing.name, v.name
                    ))
                }
                found_default = Some(v)
            }
            if v.discriminant == 0 {
                found_zero = Some(v)
            }
        }

        let default_variant = found_default
            .or(found_zero)
            .unwrap_or(ty.variants.first().unwrap());

        let default_variant = self.formatter.fmt_enum_variant(default_variant);
        #[derive(Template)]
        #[template(path = "cpp/enum_decl.h.jinja", escape = "none")]
        struct DeclTemplate<'a> {
            ty: &'a hir::EnumDef,
            fmt: &'a Cpp2Formatter<'a>,
            type_name: &'a str,
            ctype: &'a str,
            methods: &'a [MethodInfo<'a>],
            namespace: Option<&'a str>,
            type_name_unnamespaced: &'a str,
            c_header: C2Header,
            docs: &'a str,
            default_variant: Cow<'a, str>,
        }

        DeclTemplate {
            ty,
            fmt: self.formatter,
            type_name: &type_name,
            ctype: &ctype,
            methods: methods.as_slice(),
            namespace: ty.attrs.namespace.as_deref(),
            type_name_unnamespaced: &type_name_unnamespaced,
            c_header,
            docs: &self.formatter.fmt_docs(&ty.docs),
            default_variant,
        }
        .render_into(self.decl_header)
        .unwrap();

        #[derive(Template)]
        #[template(path = "cpp/enum_impl.h.jinja", escape = "none")]
        struct ImplTemplate<'a> {
            ty: &'a hir::EnumDef,
            fmt: &'a Cpp2Formatter<'a>,
            type_name: &'a str,
            ctype: &'a str,
            methods: &'a [MethodInfo<'a>],
            namespace: Option<&'a str>,
            c_header: C2Header,
        }

        ImplTemplate {
            ty,
            fmt: self.formatter,
            type_name: &type_name,
            ctype: &ctype,
            methods: methods.as_slice(),
            namespace: ty.attrs.namespace.as_deref(),
            c_header: c_impl_header,
        }
        .render_into(self.impl_header)
        .unwrap();
    }

    pub fn gen_opaque_def(&mut self, ty: &'tcx hir::OpaqueDef, id: TypeId) {
        let type_name = self.formatter.fmt_type_name(id);
        let type_name_unnamespaced = self.formatter.fmt_type_name_unnamespaced(id);
        let ctype = self.formatter.fmt_c_type_name(id);
        let dtor_name = self
            .formatter
            .namespace_c_name(id, ty.dtor_abi_name.as_str());

        let c_header = self.c.gen_opaque_def(ty);
        let c_impl_header = self.c.gen_impl(ty.into());

        let methods = ty
            .methods
            .iter()
            .flat_map(|method| self.gen_method_info(id, method))
            .collect::<Vec<_>>();

        #[derive(Template)]
        #[template(path = "cpp/opaque_decl.h.jinja", escape = "none")]
        struct DeclTemplate<'a> {
            // ty: &'a hir::OpaqueDef,
            fmt: &'a Cpp2Formatter<'a>,
            type_name: &'a str,
            ctype: &'a str,
            methods: &'a [MethodInfo<'a>],
            namespace: Option<&'a str>,
            type_name_unnamespaced: &'a str,
            c_header: C2Header,
            docs: &'a str,
        }

        DeclTemplate {
            // ty,
            fmt: self.formatter,
            type_name: &type_name,
            ctype: &ctype,
            methods: methods.as_slice(),
            namespace: ty.attrs.namespace.as_deref(),
            type_name_unnamespaced: &type_name_unnamespaced,
            c_header,
            docs: &self.formatter.fmt_docs(&ty.docs),
        }
        .render_into(self.decl_header)
        .unwrap();

        #[derive(Template)]
        #[template(path = "cpp/opaque_impl.h.jinja", escape = "none")]
        struct ImplTemplate<'a> {
            // ty: &'a hir::OpaqueDef,
            fmt: &'a Cpp2Formatter<'a>,
            type_name: &'a str,
            ctype: &'a str,
            dtor_name: String,
            methods: &'a [MethodInfo<'a>],
            namespace: Option<&'a str>,
            c_header: C2Header,
        }

        ImplTemplate {
            // ty,
            fmt: self.formatter,
            type_name: &type_name,
            ctype: &ctype,
            dtor_name,
            methods: methods.as_slice(),
            namespace: ty.attrs.namespace.as_deref(),
            c_header: c_impl_header,
        }
        .render_into(self.impl_header)
        .unwrap();
    }

    pub fn gen_struct_def<P: TyPosition>(&mut self, def: &'tcx hir::StructDef<P>, id: TypeId) {
        let type_name = self.formatter.fmt_type_name(id);
        let type_name_unnamespaced = self.formatter.fmt_type_name_unnamespaced(id);
        let ctype = self.formatter.fmt_c_type_name(id);

        let c_header = self.c.gen_struct_def(def);
        let c_impl_header = self.c.gen_impl(def.into());

        self.generating_struct_fields = true;
        let field_decls = def
            .fields
            .iter()
            .map(|field| self.gen_ty_decl(&field.ty, field.name.as_str()))
            .collect::<Vec<_>>();
        self.generating_struct_fields = false;

        let cpp_to_c_fields = def
            .fields
            .iter()
            .map(|field| self.gen_cpp_to_c_for_field("", field))
            .collect::<Vec<_>>();

        let c_to_cpp_fields = def
            .fields
            .iter()
            .map(|field| self.gen_c_to_cpp_for_field("c_struct.", field))
            .collect::<Vec<_>>();

        let methods = def
            .methods
            .iter()
            .flat_map(|method| self.gen_method_info(id, method))
            .collect::<Vec<_>>();

        #[derive(Template)]
        #[template(path = "cpp/struct_decl.h.jinja", escape = "none")]
        struct DeclTemplate<'a> {
            // ty: &'a hir::OpaqueDef,
            // fmt: &'a Cpp2Formatter<'a>,
            type_name: &'a str,
            ctype: &'a str,
            fields: &'a [NamedType<'a>],
            methods: &'a [MethodInfo<'a>],
            namespace: Option<&'a str>,
            type_name_unnamespaced: &'a str,
            c_header: C2Header,
            docs: &'a str,
        }

        DeclTemplate {
            // ty,
            // fmt: &self.formatter,
            type_name: &type_name,
            ctype: &ctype,
            fields: field_decls.as_slice(),
            methods: methods.as_slice(),
            namespace: def.attrs.namespace.as_deref(),
            type_name_unnamespaced: &type_name_unnamespaced,
            c_header,
            docs: &self.formatter.fmt_docs(&def.docs),
        }
        .render_into(self.decl_header)
        .unwrap();

        #[derive(Template)]
        #[template(path = "cpp/struct_impl.h.jinja", escape = "none")]
        struct ImplTemplate<'a> {
            // ty: &'a hir::OpaqueDef,
            // fmt: &'a Cpp2Formatter<'a>,
            type_name: &'a str,
            ctype: &'a str,
            cpp_to_c_fields: &'a [NamedExpression<'a>],
            c_to_cpp_fields: &'a [NamedExpression<'a>],
            methods: &'a [MethodInfo<'a>],
            namespace: Option<&'a str>,
            c_header: C2Header,
        }

        ImplTemplate {
            // ty,
            // fmt: &self.formatter,
            type_name: &type_name,
            ctype: &ctype,
            cpp_to_c_fields: cpp_to_c_fields.as_slice(),
            c_to_cpp_fields: c_to_cpp_fields.as_slice(),
            methods: methods.as_slice(),
            namespace: def.attrs.namespace.as_deref(),
            c_header: c_impl_header,
        }
        .render_into(self.impl_header)
        .unwrap();
    }

    fn gen_method_info(
        &mut self,
        id: TypeId,
        method: &'tcx hir::Method,
    ) -> Option<MethodInfo<'ccx>> {
        if method.attrs.disable {
            return None;
        }
        let _guard = self.errors.set_context_method(
            self.c.tcx.fmt_type_name_diagnostics(id),
            method.name.as_str().into(),
        );
        let method_name = self.formatter.fmt_method_name(method);
        let abi_name = self
            .formatter
            .namespace_c_name(id, method.abi_name.as_str());
        let mut param_decls = Vec::new();
        let mut cpp_to_c_params = Vec::new();

        let mut param_pre_conversions = Vec::new();
        let mut param_post_conversions = Vec::new();

        if let Some(param_self) = method.param_self.as_ref() {
            // Convert the self parameter as normal:
            let conversion = self.gen_cpp_to_c_self(&param_self.ty);
            // If we happen to be a reference to a struct (and we can't just do a reinterpret_cast on the pointer),
            // Then we need to add some pre- and post- function call conversions to:
            // 1. Create `thisDiplomatRefClone` as the converted FFI friendly struct.
            // 2. Pass in the reference to `thisDiplomatRefClone`
            // 3. Assign `*this` to the value of `thisDiplomatRefClone`
            let conversion = if let hir::ParamSelf {
                ty: SelfType::Struct(ref s),
                ..
            } = param_self
            {
                let attrs = &s.resolve(self.c.tcx).attrs;
                if s.owner.is_some() && !attrs.abi_compatible {
                    param_pre_conversions
                        .push(format!("auto thisDiplomatRefClone = {conversion};"));

                    if s.owner.is_some_and(|o| o.mutability.is_mutable()) {
                        param_post_conversions.push(format!(
                            "*this = {}::FromFFI(thisDiplomatRefClone);",
                            self.formatter.fmt_type_name(s.id())
                        ));
                    }
                    "&thisDiplomatRefClone".to_string().into()
                } else {
                    conversion
                }
            } else {
                conversion
            };

            cpp_to_c_params.push(conversion);
        }

        let mut param_validations = Vec::new();
        let mut returns_utf8_err = false;

        for param in method.params.iter() {
            let decls = self.gen_ty_decl(&param.ty, param.name.as_str());
            let param_name = decls.var_name.clone();
            param_decls.push(decls);
            if matches!(
                param.ty,
                Type::Slice(hir::Slice::Str(_, hir::StringEncoding::Utf8))
            ) {
                param_validations.push(format!(
                    "if (!diplomat::capi::diplomat_is_str({param_name}.data(), {param_name}.size())) {{\n  return diplomat::Err<diplomat::Utf8Error>();\n}}",
                ));
                returns_utf8_err = true;
            }
<<<<<<< HEAD
            let conversion = self.gen_cpp_to_c_for_type(
                &param.ty,
                param_name,
                Some(method.abi_name.to_string()),
            );
=======

            let conversion = self.gen_cpp_to_c_for_type(&param.ty, param_name);
            // If we happen to be a reference to a struct (and we can't just do a reinterpret_cast on the pointer),
            // Then we need to add some pre- and post- function call conversions to:
            // 1. Create `varNameDiplomatRefClone` as the converted FFI friendly struct.
            // 2. Pass in the reference to `varNameDiplomatRefClone`
            // 3. Assign `varName` to the value of `varNameDiplomatRefClone`
            let conversion = if let hir::Param {
                ty: hir::Type::Struct(ref s),
                ..
            } = param
            {
                let attrs = &s.resolve(self.c.tcx).attrs;
                if s.owner.is_some() && !attrs.abi_compatible {
                    param_pre_conversions.push(format!(
                        "auto {}DiplomatRefClone = {};",
                        param.name, conversion
                    ));

                    if s.owner.is_some_and(|o| o.mutability.is_mutable()) {
                        param_post_conversions.push(format!(
                            "{} = {}::FromFFI({}DiplomatRefClone);",
                            param.name,
                            self.formatter.fmt_type_name(s.id()),
                            param.name
                        ));
                    }
                    format!("&{}DiplomatRefClone", param.name).into()
                } else {
                    conversion
                }
            } else {
                conversion
            };

>>>>>>> bb4f4eec
            cpp_to_c_params.push(conversion);
        }

        /// The UTF8 errors are added in by the C++ backend when converting from C++
        /// types. We wrap them in another layer of diplomat::result.
        fn wrap_return_ty_and_expr_for_utf8(
            return_ty: &mut Cow<str>,
            c_to_cpp_return_expression: &mut Option<Cow<str>>,
        ) {
            if let Some(return_expr) = c_to_cpp_return_expression {
                *c_to_cpp_return_expression =
                    Some(format!("diplomat::Ok<{return_ty}>({return_expr})").into());
                *return_ty = format!("diplomat::result<{return_ty}, diplomat::Utf8Error>").into();
            } else {
                *c_to_cpp_return_expression = Some("diplomat::Ok<std::monostate>()".into());
                *return_ty = "diplomat::result<std::monostate, diplomat::Utf8Error>".into();
            }
        }

        let mut return_ty = self.gen_cpp_return_type_name(&method.output, false);

        let mut c_to_cpp_return_expression =
            self.gen_c_to_cpp_for_return_type(&method.output, "result".into(), false);

        if returns_utf8_err {
            wrap_return_ty_and_expr_for_utf8(&mut return_ty, &mut c_to_cpp_return_expression)
        };

        // If the return expression is a std::move, unwrap that, because the linter doesn't like it
        c_to_cpp_return_expression = c_to_cpp_return_expression.map(|expr| {
            if expr.starts_with("std::move") {
                expr["std::move(".len()..(expr.len() - 1)].to_owned().into()
            } else {
                expr
            }
        });

        // Writeable methods generate a `std::string foo()` and a
        // `template<typename W> void foo_write(W& writeable)` where `W` is a `WriteTrait`
        // implementor. The generic method needs its own return type and conversion code.
        let mut writeable_info = None;
        if method.output.is_write() {
            cpp_to_c_params.push("&write".into());
            let mut return_ty = self.gen_cpp_return_type_name(&method.output, true);

            let mut c_to_cpp_return_expression =
                self.gen_c_to_cpp_for_return_type(&method.output, "result".into(), true);
            if returns_utf8_err {
                wrap_return_ty_and_expr_for_utf8(&mut return_ty, &mut c_to_cpp_return_expression)
            };
            writeable_info = Some(MethodWriteableInfo {
                method_name: format!("{method_name}_write").into(),
                return_ty,
                c_to_cpp_return_expression,
            });
        }

        let pre_qualifiers = if method.param_self.is_none() {
            vec!["static".into()]
        } else {
            vec![]
        };

        let post_qualifiers = match &method.param_self {
            Some(param_self)
                if param_self.ty.is_immutably_borrowed() || param_self.ty.is_consuming() =>
            {
                vec!["const".into()]
            }
            Some(_) => vec![],
            None => vec![],
        };

        Some(MethodInfo {
            method,
            return_ty,
            method_name,
            abi_name,
            pre_qualifiers,
            post_qualifiers,
            param_decls,
            param_pre_conversions,
            param_validations,
            param_post_conversions,
            cpp_to_c_params,
            c_to_cpp_return_expression,
            writeable_info,
            docs: self.formatter.fmt_docs(&method.docs),
        })
    }

    /// Generates C++ code for referencing a particular type with a given name.
    fn gen_ty_decl<'a, P: TyPosition>(&mut self, ty: &Type<P>, var_name: &'a str) -> NamedType<'a>
    where
        'ccx: 'a,
    {
        let var_name = self.formatter.fmt_param_name(var_name);
        let type_name = self.gen_type_name(ty);

        NamedType {
            var_name,
            type_name,
        }
    }

    /// Generates C++ code for referencing a particular type.
    ///
    /// This function adds the necessary type imports to the decl and impl files.
    fn gen_type_name<P: TyPosition>(&mut self, ty: &Type<P>) -> Cow<'ccx, str> {
        match *ty {
            Type::Primitive(prim) => self.formatter.fmt_primitive_as_c(prim),
            Type::Opaque(ref op) => {
                let op_id = op.tcx_id.into();
                let type_name = self.formatter.fmt_type_name(op_id);
                let type_name_unnamespaced = self.formatter.fmt_type_name_unnamespaced(op_id);
                let def = self.c.tcx.resolve_type(op_id);

                if def.attrs().disable {
                    self.errors
                        .push_error(format!("Found usage of disabled type {type_name}"))
                }
                let mutability = op.owner.mutability().unwrap_or(hir::Mutability::Mutable);
                let ret = match (op.owner.is_owned(), op.is_optional()) {
                    // unique_ptr is nullable
                    (true, _) => self.formatter.fmt_owned(&type_name),
                    (false, true) => self.formatter.fmt_optional_borrowed(&type_name, mutability),
                    (false, false) => self.formatter.fmt_borrowed(&type_name, mutability),
                };
                let ret = ret.into_owned().into();

                // We don't append a header for this, since we already have a forward.
                // Note that we also need a forward for the C type in case of structs. The forward handling manages this.
                self.decl_header
                    .append_forward(def, &type_name_unnamespaced);
                self.impl_header
                    .includes
                    .insert(self.formatter.fmt_impl_header_path(op_id));
                ret
            }
            Type::Struct(ref st) => self.gen_struct_name::<P>(st),
            Type::Enum(ref e) => {
                let id = e.tcx_id.into();
                let type_name = self.formatter.fmt_type_name(id);
                let type_name_unnamespaced = self.formatter.fmt_type_name_unnamespaced(id);
                let def = self.c.tcx.resolve_type(id);
                if def.attrs().disable {
                    self.errors
                        .push_error(format!("Found usage of disabled type {type_name}"))
                }

                self.decl_header
                    .append_forward(def, &type_name_unnamespaced);
                if self.generating_struct_fields {
                    self.decl_header
                        .includes
                        .insert(self.formatter.fmt_decl_header_path(id));
                }
                self.impl_header
                    .includes
                    .insert(self.formatter.fmt_impl_header_path(id));
                type_name
            }
            Type::Slice(hir::Slice::Str(_, encoding)) => self.formatter.fmt_borrowed_str(encoding),
            Type::Slice(hir::Slice::Primitive(b, p)) => {
                let ret = self.formatter.fmt_primitive_as_c(p);
                let ret = self.formatter.fmt_borrowed_slice(
                    &ret,
                    b.map(|b| b.mutability).unwrap_or(hir::Mutability::Mutable),
                );
                ret.into_owned().into()
            }
            Type::Slice(hir::Slice::Strs(encoding)) => format!(
                "diplomat::span<const {}>",
                self.formatter.fmt_borrowed_str(encoding)
            )
            .into(),
            Type::Slice(hir::Slice::Struct(b, ref st_ty)) => {
                let st_name = self.gen_struct_name::<P>(st_ty);
                let ret = self.formatter.fmt_borrowed_slice(
                    &st_name,
                    b.map(|b| b.mutability).unwrap_or(hir::Mutability::Mutable),
                );
                ret.into_owned().into()
            }
            Type::Callback(ref cb) => format!("std::function<{}>", self.gen_fn_sig(cb)).into(),
            Type::DiplomatOption(ref inner) => {
                format!("std::optional<{}>", self.gen_type_name(inner)).into()
            }
            _ => unreachable!("unknown AST/HIR variant"),
        }
    }

    fn gen_struct_name<P: TyPosition>(&mut self, st: &P::StructPath) -> Cow<'ccx, str> {
        let id = st.id();
        let type_name = self.formatter.fmt_type_name(id);

        let type_name_unnamespaced = self.formatter.fmt_type_name_unnamespaced(id);
        let def = self.c.tcx.resolve_type(id);
        if def.attrs().disable {
            self.errors
                .push_error(format!("Found usage of disabled type {type_name}"))
        }

        self.decl_header
            .append_forward(def, &type_name_unnamespaced);
        if self.generating_struct_fields {
            self.decl_header
                .includes
                .insert(self.formatter.fmt_decl_header_path(id));
        }
        self.impl_header
            .includes
            .insert(self.formatter.fmt_impl_header_path(id));
        if let Some(borrow) = st.owner() {
            let mutability = borrow.mutability;
            match (borrow.is_owned(), false) {
                // unique_ptr is nullable
                (true, _) => self.formatter.fmt_owned(&type_name),
                (false, true) => self.formatter.fmt_optional_borrowed(&type_name, mutability),
                (false, false) => self.formatter.fmt_borrowed(&type_name, mutability),
            }
            .into_owned()
            .into()
        } else {
            type_name
        }
    }

    fn gen_fn_sig(&mut self, cb: &dyn CallbackInstantiationFunctionality) -> String {
        let t = cb.get_output_type().unwrap();

        let return_type = self.gen_cpp_return_type_name(t, false);

        let params_types = cb
            .get_inputs()
            .unwrap()
            .iter()
            .map(|p| self.gen_type_name(&p.ty).to_string())
            .collect::<Vec<_>>()
            .join(", ");

        format!("{return_type}({params_types})")
    }

    /// Generates a C++ expression that converts from the C++ self type to the corresponding C self type.
    fn gen_cpp_to_c_self(&self, ty: &SelfType) -> Cow<'static, str> {
        match *ty {
            SelfType::Opaque(..) => "this->AsFFI()".into(),
            SelfType::Struct(ref s) => {
                let attrs = &s.resolve(self.c.tcx).attrs;
                if attrs.abi_compatible && s.owner.is_some() {
                    let b = s.owner.unwrap();
                    let c_name = self.formatter.namespace_c_name(
                        s.id(),
                        &self.formatter.fmt_type_name_unnamespaced(s.id()),
                    );

                    match b.mutability {
                        Mutability::Immutable => {
                            format!("reinterpret_cast<const {c_name}*>(this)")
                        }
                        Mutability::Mutable => {
                            format!("reinterpret_cast<{c_name}*>(this)")
                        }
                    }
                    .into()
                } else {
                    "this->AsFFI()".into()
                }
            }
            SelfType::Enum(..) => "this->AsFFI()".into(),
            _ => unreachable!("unknown AST/HIR variant"),
        }
    }

    /// Generates one or two C++ expressions that convert from a C++ field to the corresponding C field.
    ///
    /// Returns `NamedExpression`s whose `var_name` corresponds to the field of the C struct.
    ///
    /// `cpp_struct_access` should be code for referencing a field of the C++ struct.
    fn gen_cpp_to_c_for_field<'a, P: TyPosition>(
        &self,
        cpp_struct_access: &str,
        field: &'a hir::StructField<P>,
    ) -> NamedExpression<'a> {
        let var_name = self.formatter.fmt_param_name(field.name.as_str());
        let field_getter = format!("{cpp_struct_access}{var_name}");
        let expression = self.gen_cpp_to_c_for_type(&field.ty, field_getter.into(), None);

        NamedExpression {
            var_name,
            expression,
        }
    }

    /// Generates one or two C++ expressions that convert from a C++ type to the corresponding C type.
    ///
    /// Returns a `PartiallyNamedExpression` whose `suffix` is either empty, `_data`, or `_size` for
    /// referencing fields of the C struct.
    fn gen_cpp_to_c_for_type<'a, P: TyPosition>(
        &self,
        ty: &Type<P>,
        cpp_name: Cow<'a, str>,
        method_abi_name: Option<String>,
    ) -> Cow<'a, str> {
        match *ty {
            Type::Primitive(..) => cpp_name.clone(),
            Type::Opaque(ref op) if op.is_optional() => {
                format!("{cpp_name} ? {cpp_name}->AsFFI() : nullptr").into()
            }
            Type::Opaque(ref path) if path.is_owned() => format!("{cpp_name}->AsFFI()").into(),
            Type::Opaque(..) => format!("{cpp_name}.AsFFI()").into(),
            Type::Struct(ref s) => {
                let attrs = match self.c.tcx.resolve_type(s.id()) {
                    TypeDef::OutStruct(s) => &s.attrs,
                    TypeDef::Struct(s) => &s.attrs,
                    _ => unreachable!()
                };

                if attrs.abi_compatible && s.owner().is_some() {
                    let borrow = s.owner().unwrap();
                    let c_name = self.formatter.namespace_c_name(s.id(), &self.formatter.fmt_type_name_unnamespaced(s.id()));
                    match borrow.mutability {
                        Mutability::Immutable => {
                            format!("reinterpret_cast<const {c_name}*>(&{cpp_name})")
                        },
                        Mutability::Mutable => {
                            format!("reinterpret_cast<{c_name}*>(&{cpp_name})")
                        }
                    }.into()
                } else {
                    format!("{cpp_name}.AsFFI()").into()
                }
            },
            Type::Enum(..) => format!("{cpp_name}.AsFFI()").into(),
            Type::Slice(Slice::Strs(..)) => format!(
                // Layout of DiplomatStringView and std::string_view are guaranteed to be identical, otherwise this would be terrible
                "{{reinterpret_cast<const diplomat::capi::DiplomatStringView*>({cpp_name}.data()), {cpp_name}.size()}}"
            ).into(),
            Type::Slice(Slice::Struct(b, ref st)) => format!("{{reinterpret_cast<{}{}*>({cpp_name}.data()), {cpp_name}.size()}}",
                if b.map(|b| b.mutability).unwrap_or(Mutability::Mutable).is_mutable() { "" } else { "const " },
                self.formatter.namespace_c_name(st.id(), &self.formatter.fmt_type_name_unnamespaced(st.id()))
            ).into(),
            Type::Slice(..) => format!("{{{cpp_name}.data(), {cpp_name}.size()}}").into(),
            Type::DiplomatOption(ref inner) => {
                let conversion =
                    self.gen_cpp_to_c_for_type(inner, format!("{cpp_name}.value()").into(), method_abi_name);
                let copt = self.c.gen_ty_name(ty, &mut Default::default());
                format!("{cpp_name}.has_value() ? ({copt}{{ {{ {conversion} }}, true }}) : ({copt}{{ {{}}, false }})").into()
            }
            Type::Callback(ref c) => {
                let run_callback = match c.get_output_type().unwrap() {
                    ReturnType::Fallible(ref ok, ref err) => {
                        // TODO: Make this into a function.
                        let ok_type_name = match ok {
                            SuccessType::Unit => "std::monostate".into(),
                            SuccessType::OutType(o) => match o {
                                Type::Primitive(ref p) => self.formatter.fmt_primitive_as_c(*p).into(),
                                _ => self.formatter.fmt_type_name(o.id().unwrap()).to_string(),
                            }
                            _ => unreachable!("unknown AST/HIR variant"),
                        };

                        let err_type_name = match err {
                            Some(o) => match o {
                                Type::Primitive(ref p) => self.formatter.fmt_primitive_as_c(*p).into(),
                                _ => self.formatter.fmt_type_name(o.id().unwrap()).to_string(),
                            }
                            None => "std::monostate".into(),
                        };

                        let return_type = format!("diplomat::capi::DiplomatCallback_{}_{cpp_name}_result", method_abi_name.unwrap());

                        format!("diplomat::fn_traits({cpp_name}).c_run_callback_result<{ok_type_name}, {err_type_name}, {return_type}>")
                    },
                    ReturnType::Nullable(ref success) => {
                        let type_name = match success {
                            SuccessType::Unit => "std::monostate".into(),
                            SuccessType::OutType(o) => match o {
                                Type::Primitive(ref p) => self.formatter.fmt_primitive_as_c(*p).into(),
                                _ => self.formatter.fmt_type_name(o.id().unwrap()).to_string(),
                            }
                            _ => unreachable!("unknown AST/HIR variant"),
                        };

                        let return_type = format!("diplomat::capi::DiplomatCallback_{}_{cpp_name}_result", method_abi_name.unwrap());
                        format!("diplomat::fn_traits({cpp_name}).c_run_callback_diplomat_option<{type_name}, {return_type}>")
                    }
                    ReturnType::Infallible(SuccessType::OutType(Type::Opaque(o))) => {
                        let opaque_type = format!("diplomat::capi::{}", self.c.formatter.fmt_type_name(o.tcx_id.into()));
                        let ptr_ty = self.c.formatter.fmt_ptr(&opaque_type, o.owner.mutability);
                        format!("diplomat::fn_traits({cpp_name}).template c_run_callback_diplomat_opaque<{ptr_ty}>")
                    },
                    _ => format!("diplomat::fn_traits({cpp_name}).c_run_callback")
                };
                format!("{{new decltype({cpp_name})(std::move({cpp_name})), {run_callback}, diplomat::fn_traits({cpp_name}).c_delete}}",).into()
            }
            _ => unreachable!("unknown AST/HIR variant"),
        }
    }

    /// Generates the C++ type name of a return type.
    ///
    /// is_generic_write is whether we are generating the method that returns a string or
    /// operates on a Writeable
    fn gen_cpp_return_type_name<P: hir::TyPosition>(
        &mut self,
        result_ty: &ReturnType<P>,
        is_generic_write: bool,
    ) -> Cow<'ccx, str> {
        match *result_ty {
            ReturnType::Infallible(SuccessType::Unit) => "void".into(),
            ReturnType::Infallible(SuccessType::Write) if is_generic_write => "void".into(),
            ReturnType::Infallible(SuccessType::Write) => self.formatter.fmt_owned_str(),
            ReturnType::Infallible(SuccessType::OutType(ref o)) => self.gen_type_name(o),
            ReturnType::Fallible(ref ok, ref err) => {
                let ok_type_name = match ok {
                    SuccessType::Write if is_generic_write => "std::monostate".into(),
                    SuccessType::Write => self.formatter.fmt_owned_str(),
                    SuccessType::Unit => "std::monostate".into(),
                    SuccessType::OutType(o) => self.gen_type_name(o),
                    _ => unreachable!("unknown AST/HIR variant"),
                };
                let err_type_name = match err {
                    Some(o) => self.gen_type_name(o),
                    None => "std::monostate".into(),
                };
                format!("diplomat::result<{ok_type_name}, {err_type_name}>").into()
            }
            ReturnType::Nullable(ref ty) => {
                let type_name = match ty {
                    SuccessType::Write if is_generic_write => "std::monostate".into(),
                    SuccessType::Write => self.formatter.fmt_owned_str(),
                    SuccessType::Unit => "std::monostate".into(),
                    SuccessType::OutType(o) => self.gen_type_name(o),
                    _ => unreachable!("unknown AST/HIR variant"),
                };
                self.formatter.fmt_optional(&type_name).into()
            }
            _ => unreachable!("unknown AST/HIR variant"),
        }
    }

    /// Generates a C++ expression that converts from a C field to the corresponding C++ field.
    ///
    /// `c_struct_access` should be code for referencing a field of the C struct.
    fn gen_c_to_cpp_for_field<'a, P: TyPosition>(
        &self,
        c_struct_access: &str,
        field: &'a hir::StructField<P>,
    ) -> NamedExpression<'a> {
        let var_name = self.formatter.fmt_param_name(field.name.as_str());
        let field_getter = format!("{c_struct_access}{var_name}");
        let expression = self.gen_c_to_cpp_for_type(&field.ty, field_getter.into());
        NamedExpression {
            var_name,
            expression,
        }
    }

    /// Generates a C++ expression that converts from a C type to the corresponding C++ type.
    ///
    /// If the type is a slice, this function assumes that `{var_name}_data` and `{var_name}_size` resolve
    /// to valid expressions referencing the two different C variables for the pointer and the length.
    fn gen_c_to_cpp_for_type<'a, P: TyPosition>(
        &self,
        ty: &Type<P>,
        var_name: Cow<'a, str>,
    ) -> Cow<'a, str> {
        let var_name = self.formatter.fmt_identifier(var_name);

        match *ty {
            Type::Primitive(..) => var_name,
            Type::Opaque(ref op) if op.owner.is_owned() => {
                let id = op.tcx_id.into();
                let type_name = self.formatter.fmt_type_name(id);
                // Note: The impl file is imported in gen_type_name().
                format!("std::unique_ptr<{type_name}>({type_name}::FromFFI({var_name}))").into()
            }
            Type::Opaque(ref op) if op.is_optional() => {
                let id = op.tcx_id.into();
                let type_name = self.formatter.fmt_type_name(id);
                if op.is_owned() {
                    // Note: The impl file is imported in gen_type_name().
                    format!("{var_name} ? {{ *{type_name}::FromFFI({var_name}) }} : std::nullopt")
                        .into()
                } else {
                    format!("{type_name}::FromFFI({var_name})").into()
                }
            }
            Type::Opaque(ref op) => {
                let id = op.tcx_id.into();
                let type_name = self.formatter.fmt_type_name(id);
                // Note: The impl file is imported in gen_type_name().
                format!("*{type_name}::FromFFI({var_name})").into()
            }
            Type::Struct(ref st) => {
                let is_zst = match self.c.tcx.resolve_type(ty.id().unwrap()) {
                    TypeDef::Struct(s) => s.fields.is_empty(),
                    TypeDef::OutStruct(s) => s.fields.is_empty(),
                    _ => false,
                };

                let id = st.id();
                let type_name = self.formatter.fmt_type_name(id);
                if is_zst {
                    format!("{type_name} {{}}").into()
                } else {
                    // Note: The impl file is imported in gen_type_name().
                    format!("{type_name}::FromFFI({var_name})").into()
                }
            }
            Type::Enum(ref e) => {
                let id = e.tcx_id.into();
                let type_name = self.formatter.fmt_type_name(id);
                // Note: The impl file is imported in gen_type_name().
                format!("{type_name}::FromFFI({var_name})").into()
            }
            Type::Slice(hir::Slice::Str(_, encoding)) => {
                let string_view = self.formatter.fmt_borrowed_str(encoding);
                format!("{string_view}({var_name}.data, {var_name}.len)").into()
            }
            Type::Slice(hir::Slice::Primitive(b, p)) => {
                let prim_name = self.formatter.fmt_primitive_as_c(p);
                let span = self.formatter.fmt_borrowed_slice(
                    &prim_name,
                    b.map(|b| b.mutability).unwrap_or(hir::Mutability::Mutable),
                );
                format!("{span}({var_name}.data, {var_name}.len)").into()
            }
            Type::Slice(hir::Slice::Struct(b, ref st_ty)) => {
                let mt = b.map(|b| b.mutability).unwrap_or(hir::Mutability::Mutable);
                let st_name = self.formatter.fmt_type_name(st_ty.id());
                let span = self.formatter.fmt_borrowed_slice(&st_name, mt);
                format!(
                    "{span}(reinterpret_cast<{}{st_name}*>({var_name}.data), {var_name}.len)",
                    if mt.is_mutable() { "" } else { "const " }
                )
                .into()
            }
            Type::DiplomatOption(ref inner) => {
                let conversion = self.gen_c_to_cpp_for_type(inner, format!("{var_name}.ok").into());
                format!("{var_name}.is_ok ? std::optional({conversion}) : std::nullopt").into()
            }
            _ => unreachable!("unknown AST/HIR variant"),
        }
    }

    /// Generates a C++ expression that converts from a C return type to the corresponding C++ return type.
    ///
    /// If the type is `SuccessType::Write`, this function assumes that there is a variable named `output` in scope.
    fn gen_c_to_cpp_for_return_type<'a>(
        &mut self,
        result_ty: &ReturnType,
        var_name: Cow<'a, str>,
        is_generic_write: bool,
    ) -> Option<Cow<'a, str>> {
        match *result_ty {
            ReturnType::Infallible(SuccessType::Unit) => None,
            ReturnType::Infallible(SuccessType::Write) if is_generic_write => None,
            ReturnType::Infallible(SuccessType::Write) => Some("std::move(output)".into()),
            ReturnType::Infallible(SuccessType::OutType(ref out_ty)) => {
                Some(self.gen_c_to_cpp_for_type(out_ty, var_name))
            }
            ReturnType::Fallible(ref ok, ref err) => {
                let ok_type_name = match ok {
                    SuccessType::Write if is_generic_write => "std::monostate".into(),
                    SuccessType::Write => self.formatter.fmt_owned_str(),
                    SuccessType::Unit => "std::monostate".into(),
                    SuccessType::OutType(ref o) => self.gen_type_name(o),
                    _ => unreachable!("unknown AST/HIR variant"),
                };
                let err_type_name = match err {
                    Some(o) => self.gen_type_name(o),
                    None => "std::monostate".into(),
                };
                let ok_conversion = match ok {
                    SuccessType::Write if is_generic_write => "".into(),
                    // Note: the `output` variable is a string initialized in the template
                    SuccessType::Write => "std::move(output)".into(),
                    SuccessType::Unit => "".into(),
                    SuccessType::OutType(ref o) => {
                        self.gen_c_to_cpp_for_type(o, format!("{var_name}.ok").into())
                    }
                    _ => unreachable!("unknown AST/HIR variant"),
                };
                let err_conversion = match err {
                    Some(o) => self.gen_c_to_cpp_for_type(o, format!("{var_name}.err").into()),
                    None => "".into(),
                };
                Some(
                    format!("{var_name}.is_ok ? diplomat::result<{ok_type_name}, {err_type_name}>(diplomat::Ok<{ok_type_name}>({ok_conversion})) : diplomat::result<{ok_type_name}, {err_type_name}>(diplomat::Err<{err_type_name}>({err_conversion}))").into()
                )
            }
            ReturnType::Nullable(ref ty) => {
                let type_name = match ty {
                    SuccessType::Write if is_generic_write => "std::monostate".into(),
                    SuccessType::Write => self.formatter.fmt_owned_str(),
                    SuccessType::Unit => "std::monostate".into(),
                    SuccessType::OutType(o) => self.gen_type_name(o),
                    _ => unreachable!("unknown AST/HIR variant"),
                };

                let conversion = match ty {
                    SuccessType::Write if is_generic_write => "".into(),
                    // Note: the `output` variable is a string initialized in the template
                    SuccessType::Write => "std::move(output)".into(),
                    SuccessType::Unit => "".into(),
                    SuccessType::OutType(ref o) => {
                        self.gen_c_to_cpp_for_type(o, format!("{var_name}.ok").into())
                    }
                    _ => unreachable!("unknown AST/HIR variant"),
                };

                Some(format!("{var_name}.is_ok ? std::optional<{type_name}>({conversion}) : std::nullopt").into())
            }
            _ => unreachable!("unknown AST/HIR variant"),
        }
    }
}<|MERGE_RESOLUTION|>--- conflicted
+++ resolved
@@ -423,15 +423,8 @@
                 ));
                 returns_utf8_err = true;
             }
-<<<<<<< HEAD
-            let conversion = self.gen_cpp_to_c_for_type(
-                &param.ty,
-                param_name,
-                Some(method.abi_name.to_string()),
-            );
-=======
-
-            let conversion = self.gen_cpp_to_c_for_type(&param.ty, param_name);
+
+            let conversion = self.gen_cpp_to_c_for_type(&param.ty, param_name, Some(method.abi_name.to_string()));
             // If we happen to be a reference to a struct (and we can't just do a reinterpret_cast on the pointer),
             // Then we need to add some pre- and post- function call conversions to:
             // 1. Create `varNameDiplomatRefClone` as the converted FFI friendly struct.
@@ -465,7 +458,6 @@
                 conversion
             };
 
->>>>>>> bb4f4eec
             cpp_to_c_params.push(conversion);
         }
 
