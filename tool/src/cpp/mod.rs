mod formatter;
mod header;
mod ty;

use crate::{ErrorStore, FileMap};
use diplomat_core::hir::{self, BackendAttrSupport};
use formatter::Cpp2Formatter;
use ty::TyGenContext;

pub(crate) fn attr_support() -> BackendAttrSupport {
    let mut a = BackendAttrSupport::default();

    a.memory_sharing = true;
    a.non_exhaustive_structs = false;
    a.method_overloading = true;
<<<<<<< HEAD
=======
    a.utf8_strings = true;
    a.utf16_strings = true;

    a.constructors = false; // TODO
    a.named_constructors = false;
>>>>>>> 6468fa9b
    a.fallible_constructors = false;

    a
}

pub(crate) fn run(tcx: &hir::TypeContext) -> (FileMap, ErrorStore<String>) {
    let files = FileMap::default();
    let formatter = Cpp2Formatter::new(tcx);
    let errors = ErrorStore::default();

    files.add_file("diplomat_c_runtime.hpp".into(), crate::c::gen_runtime(true));

    files.add_file(
        "diplomat_runtime.hpp".into(),
        include_str!("../../templates/cpp/runtime.hpp").into(),
    );

    for (id, ty) in tcx.all_types() {
        if ty.attrs().disable {
            // Skip type if disabled
            continue;
        }
        let type_name_unnamespaced = formatter.fmt_type_name(id);
        let decl_header_path = formatter.fmt_decl_header_path(id);
        let mut decl_header = header::Header::new(decl_header_path.clone());
        let impl_header_path = formatter.fmt_impl_header_path(id);
        let mut impl_header = header::Header::new(impl_header_path.clone());

        let mut context = TyGenContext {
            formatter: &formatter,
            errors: &errors,
            c: crate::c::TyGenContext {
                tcx,
                formatter: &formatter.c,
                errors: &errors,
                is_for_cpp: true,
                id,
                decl_header_path: &decl_header_path,
                impl_header_path: &impl_header_path,
            },
            decl_header: &mut decl_header,
            impl_header: &mut impl_header,
            generating_struct_fields: false,
        };
        context.impl_header.decl_include = Some(decl_header_path.clone());

        let guard = errors.set_context_ty(ty.name().as_str().into());
        match ty {
            hir::TypeDef::Enum(o) => context.gen_enum_def(o, id),
            hir::TypeDef::Opaque(o) => context.gen_opaque_def(o, id),
            hir::TypeDef::Struct(s) => context.gen_struct_def(s, id),
            hir::TypeDef::OutStruct(s) => context.gen_struct_def(s, id),
            _ => unreachable!("unknown AST/HIR variant"),
        }
        drop(guard);

        // In some cases like generating decls for `self` parameters,
        // a header will get its own forwards and includes. Instead of
        // trying to avoid pushing them, it's cleaner to just pull them out
        // once done
        context.decl_header.rm_forward(ty, &type_name_unnamespaced);
        context.impl_header.rm_forward(ty, &type_name_unnamespaced);
        context.decl_header.includes.remove(&*decl_header_path);
        context.impl_header.includes.remove(&*impl_header_path);
        context.impl_header.includes.remove(&*decl_header_path);

        files.add_file(decl_header_path, decl_header.to_string());
        files.add_file(impl_header_path, impl_header.to_string());
    }

    (files, errors)
}<|MERGE_RESOLUTION|>--- conflicted
+++ resolved
@@ -13,14 +13,8 @@
     a.memory_sharing = true;
     a.non_exhaustive_structs = false;
     a.method_overloading = true;
-<<<<<<< HEAD
-=======
     a.utf8_strings = true;
     a.utf16_strings = true;
-
-    a.constructors = false; // TODO
-    a.named_constructors = false;
->>>>>>> 6468fa9b
     a.fallible_constructors = false;
 
     a
