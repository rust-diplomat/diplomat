use super::header::{Forward, Header};
use super::Cpp2Context;
use super::Cpp2Formatter;
use askama::Template;
use diplomat_core::hir::{
    self, Mutability, OpaqueOwner, ReturnType, SelfType, StructPathLike, SuccessType, TyPosition,
    Type, TypeDef, TypeId,
};
use std::borrow::Cow;

impl<'tcx> super::Cpp2Context<'tcx> {
    pub fn gen_ty(&self, id: TypeId, ty: TypeDef<'tcx>) {
        if ty.attrs().disable {
            // Skip type if disabled
            return;
        }
        let type_name = self.formatter.fmt_type_name(id);
        let decl_header_path = self.formatter.fmt_decl_header_path(id);
        let mut decl_header = Header::new(decl_header_path.clone());
        let impl_header_path = self.formatter.fmt_impl_header_path(id);
        let mut impl_header = Header::new(impl_header_path.clone());

        let mut context = TyGenContext {
            cx: self,
            decl_header: &mut decl_header,
            impl_header: &mut impl_header,
        };
        let guard = self.errors.set_context_ty(ty.name().as_str().into());
        match ty {
            TypeDef::Enum(o) => context.gen_enum_def(o, id),
            TypeDef::Opaque(o) => context.gen_opaque_def(o, id),
            TypeDef::Struct(s) => context.gen_struct_def(s, id),
            TypeDef::OutStruct(s) => context.gen_struct_def(s, id),
            _ => unreachable!("unknown AST/HIR variant"),
        }
        drop(guard);

        // In some cases like generating decls for `self` parameters,
        // a header will get its own forwards and includes. Instead of
        // trying to avoid pushing them, it's cleaner to just pull them out
        // once done
        context.decl_header.forwards.remove(&*type_name);
        context.impl_header.forwards.remove(&*type_name);
        context.decl_header.includes.remove(&*decl_header_path);
        context.impl_header.includes.remove(&*impl_header_path);
        context.impl_header.includes.remove(&*decl_header_path);

        context.impl_header.decl_include = Some(decl_header_path.clone());

        let c_decl_header_path = self.formatter.fmt_c_decl_header_path(id);
        context.decl_header.includes.insert(c_decl_header_path);

        let c_impl_header_path = self.formatter.fmt_c_impl_header_path(id);
        context.impl_header.includes.insert(c_impl_header_path);

        self.files
            .add_file(decl_header_path, decl_header.to_string());
        self.files
            .add_file(impl_header_path, impl_header.to_string());
    }
}

/// An expression with a corresponding variable name, such as a struct field or a function parameter.
struct NamedExpression<'a> {
    var_name: Cow<'a, str>,
    expression: Cow<'a, str>,
}

/// An expression associated with a variable name having the given suffix.
struct PartiallyNamedExpression<'a> {
    suffix: Cow<'a, str>,
    expression: Cow<'a, str>,
}

/// A type name with a corresponding variable name, such as a struct field or a function parameter.
struct NamedType<'a> {
    var_name: Cow<'a, str>,
    type_name: Cow<'a, str>,
}

/// Everything needed for rendering a method.
struct MethodInfo<'a> {
    /// HIR of the method being rendered
    method: &'a hir::Method,
    /// The C++ return type
    return_ty: Cow<'a, str>,
    /// The C++ method name
    method_name: Cow<'a, str>,
    /// The C method name
    c_method_name: Cow<'a, str>,
    /// Qualifiers for the function that come before the declaration (like "static")
    pre_qualifiers: Vec<Cow<'a, str>>,
    /// Qualifiers for the function that come after the declaration (like "const")
    post_qualifiers: Vec<Cow<'a, str>>,
    /// Type declarations for the C++ parameters
    param_decls: Vec<NamedType<'a>>,
    /// C++ conversion code for each parameter of the C function
    cpp_to_c_params: Vec<Cow<'a, str>>,
    /// If the function has a return value, the C++ code for the conversion. Assumes that
    /// the C function return value is saved to a variable named `result` or that the
    /// writeable, if present, is saved to a variable named `output`.
    c_to_cpp_return_expression: Option<Cow<'a, str>>,
}

/// Context for generating a particular type's header
pub struct TyGenContext<'ccx, 'tcx, 'header> {
    pub cx: &'ccx Cpp2Context<'tcx>,
    pub impl_header: &'header mut Header,
    pub decl_header: &'header mut Header,
}

impl<'ccx, 'tcx: 'ccx, 'header> TyGenContext<'ccx, 'tcx, 'header> {
    /// Adds an enum definition to the current decl and impl headers.
    ///
    /// The enum is defined in C++ using a `class` with a single private field that is the
    /// C enum type. This enables us to add methods to the enum and generally make the enum
    /// behave more like an upgraded C++ type. We don't use `enum class` because methods
    /// cannot be added to it.
    pub fn gen_enum_def(&mut self, ty: &'tcx hir::EnumDef, id: TypeId) {
        let type_name = self.cx.formatter.fmt_type_name(id);
        let ctype = self.cx.formatter.fmt_c_type_name(id);

        let methods = ty
            .methods
            .iter()
            .flat_map(|method| self.gen_method_info(id, method))
            .collect::<Vec<_>>();

        #[derive(Template)]
        #[template(path = "cpp2/enum_decl.h.jinja", escape = "none")]
        struct DeclTemplate<'a> {
            ty: &'a hir::EnumDef,
            fmt: &'a Cpp2Formatter<'a>,
            type_name: &'a str,
            ctype: &'a str,
            methods: &'a [MethodInfo<'a>],
        }

        DeclTemplate {
            ty,
            fmt: &self.cx.formatter,
            type_name: &type_name,
            ctype: &ctype,
            methods: methods.as_slice(),
        }
        .render_into(self.decl_header)
        .unwrap();

        #[derive(Template)]
        #[template(path = "cpp2/enum_impl.h.jinja", escape = "none")]
        struct ImplTemplate<'a> {
            ty: &'a hir::EnumDef,
            fmt: &'a Cpp2Formatter<'a>,
            type_name: &'a str,
            ctype: &'a str,
            methods: &'a [MethodInfo<'a>],
        }

        ImplTemplate {
            ty,
            fmt: &self.cx.formatter,
            type_name: &type_name,
            ctype: &ctype,
            methods: methods.as_slice(),
        }
        .render_into(self.impl_header)
        .unwrap();

        self.decl_header
            .includes
            .insert(self.cx.formatter.fmt_c_decl_header_path(id));
    }

    pub fn gen_opaque_def(&mut self, ty: &'tcx hir::OpaqueDef, id: TypeId) {
        let type_name = self.cx.formatter.fmt_type_name(id);
        let ctype = self.cx.formatter.fmt_c_type_name(id);
        let dtor_name = self.cx.formatter.fmt_c_dtor_name(id);

        let methods = ty
            .methods
            .iter()
            .flat_map(|method| self.gen_method_info(id, method))
            .collect::<Vec<_>>();

        #[derive(Template)]
        #[template(path = "cpp2/opaque_decl.h.jinja", escape = "none")]
        struct DeclTemplate<'a> {
            // ty: &'a hir::OpaqueDef,
            fmt: &'a Cpp2Formatter<'a>,
            type_name: &'a str,
            ctype: &'a str,
            methods: &'a [MethodInfo<'a>],
        }

        DeclTemplate {
            // ty,
            fmt: &self.cx.formatter,
            type_name: &type_name,
            ctype: &ctype,
            methods: methods.as_slice(),
        }
        .render_into(self.decl_header)
        .unwrap();

        #[derive(Template)]
        #[template(path = "cpp2/opaque_impl.h.jinja", escape = "none")]
        struct ImplTemplate<'a> {
            // ty: &'a hir::OpaqueDef,
            fmt: &'a Cpp2Formatter<'a>,
            type_name: &'a str,
            ctype: &'a str,
            dtor_name: &'a str,
            methods: &'a [MethodInfo<'a>],
        }

        ImplTemplate {
            // ty,
            fmt: &self.cx.formatter,
            type_name: &type_name,
            ctype: &ctype,
            dtor_name: &dtor_name,
            methods: methods.as_slice(),
        }
        .render_into(self.impl_header)
        .unwrap();

        self.decl_header
            .includes
            .insert(self.cx.formatter.fmt_c_decl_header_path(id));
    }

    pub fn gen_struct_def<P: TyPosition>(&mut self, def: &'tcx hir::StructDef<P>, id: TypeId) {
        let type_name = self.cx.formatter.fmt_type_name(id);
        let ctype = self.cx.formatter.fmt_c_type_name(id);

        let field_decls = def
            .fields
            .iter()
            .map(|field| self.gen_ty_decl(&field.ty, field.name.as_str()))
            .collect::<Vec<_>>();

        let cpp_to_c_fields = def
            .fields
            .iter()
            .flat_map(|field| self.gen_cpp_to_c_for_field("", field))
            .collect::<Vec<_>>();

        let c_to_cpp_fields = def
            .fields
            .iter()
            .map(|field| self.gen_c_to_cpp_for_field("c_struct.", field))
            .collect::<Vec<_>>();

        let methods = def
            .methods
            .iter()
            .flat_map(|method| self.gen_method_info(id, method))
            .collect::<Vec<_>>();

        #[derive(Template)]
        #[template(path = "cpp2/struct_decl.h.jinja", escape = "none")]
        struct DeclTemplate<'a> {
            // ty: &'a hir::OpaqueDef,
            // fmt: &'a Cpp2Formatter<'a>,
            type_name: &'a str,
            ctype: &'a str,
            fields: &'a [NamedType<'a>],
            methods: &'a [MethodInfo<'a>],
        }

        DeclTemplate {
            // ty,
            // fmt: &self.cx.formatter,
            type_name: &type_name,
            ctype: &ctype,
            fields: field_decls.as_slice(),
            methods: methods.as_slice(),
        }
        .render_into(self.decl_header)
        .unwrap();

        #[derive(Template)]
        #[template(path = "cpp2/struct_impl.h.jinja", escape = "none")]
        struct ImplTemplate<'a> {
            // ty: &'a hir::OpaqueDef,
            // fmt: &'a Cpp2Formatter<'a>,
            type_name: &'a str,
            ctype: &'a str,
            cpp_to_c_fields: &'a [NamedExpression<'a>],
            c_to_cpp_fields: &'a [NamedExpression<'a>],
            methods: &'a [MethodInfo<'a>],
        }

        ImplTemplate {
            // ty,
            // fmt: &self.cx.formatter,
            type_name: &type_name,
            ctype: &ctype,
            cpp_to_c_fields: cpp_to_c_fields.as_slice(),
            c_to_cpp_fields: c_to_cpp_fields.as_slice(),
            methods: methods.as_slice(),
        }
        .render_into(self.impl_header)
        .unwrap();
    }

    fn gen_method_info(
        &mut self,
        id: TypeId,
        method: &'tcx hir::Method,
    ) -> Option<MethodInfo<'ccx>> {
        if method.attrs.disable {
            return None;
        }
        let _guard = self.cx.errors.set_context_method(
            self.cx.formatter.fmt_type_name_diagnostics(id),
            method.name.as_str().into(),
        );
        let method_name = self.cx.formatter.fmt_method_name(method);
        let c_method_name = self.cx.formatter.fmt_c_method_name(id, method);
        let mut param_decls = Vec::new();
        let mut cpp_to_c_params = Vec::new();

        if let Some(param_self) = method.param_self.as_ref() {
            cpp_to_c_params.push(self.gen_cpp_to_c_self(&param_self.ty));
        }

        for param in method.params.iter() {
            let decls = self.gen_ty_decl(&param.ty, param.name.as_str());
            param_decls.push(decls);
            let conversions = self.gen_cpp_to_c_for_type(&param.ty, param.name.as_str().into());
            cpp_to_c_params.extend(
                conversions
                    .into_iter()
                    .map(|PartiallyNamedExpression { expression, .. }| expression),
            );
        }

        if method.output.is_writeable() {
            cpp_to_c_params.push("&writeable".into());
        }

        let return_ty = self.gen_cpp_return_type_name(&method.output);

        let c_to_cpp_return_expression: Option<Cow<str>> =
            self.gen_c_to_cpp_for_return_type(&method.output, "result".into());

        let pre_qualifiers = if method.param_self.is_none() {
            vec!["static".into()]
        } else {
            vec![]
        };

        let post_qualifiers = match &method.param_self {
            Some(param_self) if param_self.ty.is_immutably_borrowed() => vec!["const".into()],
            Some(_) => vec![],
            None => vec![],
        };

        Some(MethodInfo {
            method,
            return_ty,
            method_name,
            c_method_name,
            pre_qualifiers,
            post_qualifiers,
            param_decls,
            cpp_to_c_params,
            c_to_cpp_return_expression,
        })
    }

    /// Generates C++ code for referencing a particular type with a given name.
    fn gen_ty_decl<'a, P: TyPosition>(&mut self, ty: &Type<P>, var_name: &'a str) -> NamedType<'a>
    where
        'ccx: 'a,
    {
        let var_name = self.cx.formatter.fmt_param_name(var_name);
        let type_name = self.gen_type_name(ty);

        NamedType {
            var_name,
            type_name,
        }
    }

    /// Generates C++ code for referencing a particular type.
    ///
    /// This function adds the necessary type imports to the decl and impl files.
    fn gen_type_name<P: TyPosition>(&mut self, ty: &Type<P>) -> Cow<'ccx, str> {
        match *ty {
            Type::Primitive(prim) => self.cx.formatter.fmt_primitive_as_c(prim),
            Type::Opaque(ref op) => {
                let op_id = op.tcx_id.into();
                let type_name = self.cx.formatter.fmt_type_name(op_id);

                if self.cx.tcx.resolve_type(op_id).attrs().disable {
                    self.cx
                        .errors
                        .push_error(format!("Found usage of disabled type {type_name}"))
                }
                let mutability = op.owner.mutability().unwrap_or(hir::Mutability::Mutable);
                let ret = match (op.owner.is_owned(), op.is_optional()) {
                    // unique_ptr is nullable
                    (true, _) => self.cx.formatter.fmt_owned(&type_name),
                    (false, true) => self
                        .cx
                        .formatter
                        .fmt_optional_borrowed(&type_name, mutability),
                    (false, false) => self.cx.formatter.fmt_borrowed(&type_name, mutability),
                };
                let ret = ret.into_owned().into();

                self.decl_header
                    .forwards
                    .insert(Forward::Class(type_name.into_owned()));
                self.impl_header
                    .includes
                    .insert(self.cx.formatter.fmt_impl_header_path(op_id));
                ret
            }
            Type::Struct(ref st) => {
                let id = st.id();
                let type_name = self.cx.formatter.fmt_type_name(id);
                if self.cx.tcx.resolve_type(id).attrs().disable {
                    self.cx
                        .errors
                        .push_error(format!("Found usage of disabled type {type_name}"))
                }
                self.decl_header.forwards.insert(Forward::Struct(
                    self.cx.formatter.fmt_type_name(id).into_owned(),
                ));
                self.decl_header
                    .includes
                    .insert(self.cx.formatter.fmt_decl_header_path(id));
                self.impl_header
                    .includes
                    .insert(self.cx.formatter.fmt_impl_header_path(id));
                type_name
            }
            Type::Enum(ref e) => {
                let id = e.tcx_id.into();
                let type_name = self.cx.formatter.fmt_type_name(id);
                if self.cx.tcx.resolve_type(id).attrs().disable {
                    self.cx
                        .errors
                        .push_error(format!("Found usage of disabled type {type_name}"))
                }
                self.decl_header.forwards.insert(Forward::EnumStruct(
                    self.cx.formatter.fmt_type_name(id).into_owned(),
                ));
                self.decl_header
                    .includes
                    .insert(self.cx.formatter.fmt_decl_header_path(id));
                self.impl_header
                    .includes
                    .insert(self.cx.formatter.fmt_impl_header_path(id));
                type_name
            }
            Type::Slice(hir::Slice::Str(
                _,
                hir::StringEncoding::UnvalidatedUtf8 | hir::StringEncoding::Utf8,
            )) => self.cx.formatter.fmt_borrowed_utf8_str(),
            Type::Slice(hir::Slice::Str(_, hir::StringEncoding::UnvalidatedUtf16)) => {
                self.cx.formatter.fmt_borrowed_utf16_str()
            }
            Type::Slice(hir::Slice::Primitive(b, p)) => {
                let ret = self.cx.formatter.fmt_primitive_as_c(p);
                let ret = self.cx.formatter.fmt_borrowed_slice(&ret, b.mutability);
                ret.into_owned().into()
            }
            _ => unreachable!("unknown AST/HIR variant"),
        }
    }

    /// Generates a C++ expression that converts from the C++ self type to the corresponding C self type.
    fn gen_cpp_to_c_self(&self, ty: &SelfType) -> Cow<'static, str> {
        match *ty {
            SelfType::Opaque(..) => "this->AsFFI()".into(),
            SelfType::Struct(..) => "this->AsFFI()".into(),
            SelfType::Enum(..) => "this->AsFFI()".into(),
            _ => unreachable!("unknown AST/HIR variant"),
        }
    }

    /// Generates one or two C++ expressions that convert from a C++ field to the corresponding C field.
    ///
    /// Returns `NamedExpression`s whose `var_name` corresponds to the field of the C struct.
    ///
    /// `cpp_struct_access` should be code for referencing a field of the C++ struct.
    fn gen_cpp_to_c_for_field<'a, P: TyPosition>(
        &self,
        cpp_struct_access: &str,
        field: &'a hir::StructField<P>,
    ) -> Vec<NamedExpression<'a>> {
        let var_name = self.cx.formatter.fmt_param_name(field.name.as_str());
        let field_getter = format!("{cpp_struct_access}{var_name}");
        self.gen_cpp_to_c_for_type(&field.ty, field_getter.into())
            .into_iter()
            .map(
                |PartiallyNamedExpression { suffix, expression }| NamedExpression {
                    var_name: format!("{var_name}{suffix}").into(),
                    expression,
                },
            )
            .collect()
    }

    /// Generates one or two C++ expressions that convert from a C++ type to the corresponding C type.
    ///
    /// Returns `PartiallyNamedExpression`s whose `suffix` is either empty, `_data`, or `_size` for
    /// referencing fields of the C struct.
    fn gen_cpp_to_c_for_type<'a, P: TyPosition>(
        &self,
        ty: &Type<P>,
        cpp_name: Cow<'a, str>,
    ) -> Vec<PartiallyNamedExpression<'a>> {
        match *ty {
            Type::Primitive(..) => {
                vec![PartiallyNamedExpression {
                    suffix: "".into(),
                    expression: cpp_name.clone(),
                }]
            }
            Type::Opaque(ref op) if op.is_optional() => {
                vec![PartiallyNamedExpression {
                    suffix: "".into(),
                    expression: format!("{cpp_name} ? {cpp_name}->AsFFI() : nullptr").into(),
                }]
            }
            Type::Opaque(..) => {
                vec![PartiallyNamedExpression {
                    suffix: "".into(),
                    expression: format!("{cpp_name}.AsFFI()").into(),
                }]
            }
            Type::Struct(..) => {
                vec![PartiallyNamedExpression {
                    suffix: "".into(),
                    expression: format!("{cpp_name}.AsFFI()").into(),
                }]
            }
            Type::Enum(..) => {
                vec![PartiallyNamedExpression {
                    suffix: "".into(),
                    expression: format!("{cpp_name}.AsFFI()").into(),
                }]
            }
            Type::Slice(hir::Slice::Str(..)) | Type::Slice(hir::Slice::Primitive(..)) => {
                vec![
                    PartiallyNamedExpression {
                        suffix: "_data".into(),
                        expression: format!("{cpp_name}.data()").into(),
                    },
                    PartiallyNamedExpression {
                        suffix: "_size".into(),
                        expression: format!("{cpp_name}.size()").into(),
                    },
                ]
            }
            _ => unreachable!("unknown AST/HIR variant"),
        }
    }

    /// Generates the C++ type name of a return type.
    fn gen_cpp_return_type_name(&mut self, result_ty: &ReturnType) -> Cow<'ccx, str> {
        match *result_ty {
            ReturnType::Infallible(SuccessType::Unit) => "void".into(),
            ReturnType::Infallible(SuccessType::Writeable) => self.cx.formatter.fmt_owned_str(),
            ReturnType::Infallible(SuccessType::OutType(ref o)) => self.gen_type_name(o),
            ReturnType::Fallible(ref ok, ref err) => {
                let ok_type_name = match ok {
                    SuccessType::Writeable => self.cx.formatter.fmt_owned_str(),
                    SuccessType::Unit => "std::monostate".into(),
                    SuccessType::OutType(o) => self.gen_type_name(o),
                    _ => unreachable!("unknown AST/HIR variant"),
                };
                match err {
                    Some(o) => format!(
                        "diplomat::result<{ok_type_name}, {err_type_name}>",
                        err_type_name = self.gen_type_name(o)
                    )
                    .into(),
                    None => self.cx.formatter.fmt_optional(&ok_type_name).into(),
                }
            }
            _ => unreachable!("unknown AST/HIR variant"),
        }
    }

    /// Generates a C++ expression that converts from a C field to the corresponding C++ field.
    ///
    /// `c_struct_access` should be code for referencing a field of the C struct.
    fn gen_c_to_cpp_for_field<'a, P: TyPosition>(
        &self,
        c_struct_access: &str,
        field: &'a hir::StructField<P>,
    ) -> NamedExpression<'a> {
        let var_name = self.cx.formatter.fmt_param_name(field.name.as_str());
        let field_getter = format!("{c_struct_access}{var_name}");
        let expression = self.gen_c_to_cpp_for_type(&field.ty, field_getter.into());
        NamedExpression {
            var_name,
            expression,
        }
    }

    /// Generates a C++ expression that converts from a C type to the corresponding C++ type.
    ///
    /// If the type is a slice, this function assumes that `{var_name}_data` and `{var_name}_size` resolve
    /// to valid expressions referencing the two different C variables for the pointer and the length.
    fn gen_c_to_cpp_for_type<'a, P: TyPosition>(
        &self,
        ty: &Type<P>,
        var_name: Cow<'a, str>,
    ) -> Cow<'a, str> {
        match *ty {
            Type::Primitive(..) => var_name,
            Type::Opaque(ref op) if op.owner.is_owned() => {
                let id = op.tcx_id.into();
                let type_name = self.cx.formatter.fmt_type_name(id);
                // Note: The impl file is imported in gen_type_name().
                format!("std::unique_ptr<{type_name}>({type_name}::FromFFI({var_name}))").into()
            }
            Type::Opaque(ref op) if op.is_optional() => {
                let id = op.tcx_id.into();
                let type_name = self.cx.formatter.fmt_type_name(id);
                // Note: The impl file is imported in gen_type_name().
                format!("{var_name} ? {{ *{type_name}::FromFFI({var_name}) }} : std::nullopt")
                    .into()
            }
            Type::Opaque(ref op) => {
                let id = op.tcx_id.into();
                let type_name = self.cx.formatter.fmt_type_name(id);
                // Note: The impl file is imported in gen_type_name().
                format!("*{type_name}::FromFFI({var_name})").into()
            }
            Type::Struct(ref st) => {
                let id = st.id();
                let type_name = self.cx.formatter.fmt_type_name(id);
                // Note: The impl file is imported in gen_type_name().
                format!("{type_name}::FromFFI({var_name})").into()
            }
            Type::Enum(ref e) => {
                let id = e.tcx_id.into();
                let type_name = self.cx.formatter.fmt_type_name(id);
                // Note: The impl file is imported in gen_type_name().
                format!("{type_name}::FromFFI({var_name})").into()
            }
            Type::Slice(hir::Slice::Str(
                _,
                hir::StringEncoding::UnvalidatedUtf8 | hir::StringEncoding::Utf8,
            )) => {
                let string_view = self.cx.formatter.fmt_borrowed_utf8_str();
                format!("{string_view}({var_name}_data, {var_name}_size)").into()
            }
            Type::Slice(hir::Slice::Str(_, hir::StringEncoding::UnvalidatedUtf16)) => {
                let string_view = self.cx.formatter.fmt_borrowed_utf16_str();
                format!("{string_view}({var_name}_data, {var_name}_size)").into()
            }
            Type::Slice(hir::Slice::Primitive(b, p)) => {
                let prim_name = self.cx.formatter.fmt_primitive_as_c(p);
                let span = self
                    .cx
                    .formatter
                    .fmt_borrowed_slice(&prim_name, b.mutability);
                format!("{span}({var_name}_data, {var_name}_size)").into()
            }
            _ => unreachable!("unknown AST/HIR variant"),
        }
    }

    /// Generates a C++ expression that converts from a C return type to the corresponding C++ return type.
    ///
    /// If the type is `Writeable`, this function assumes that there is a variable named `output` in scope.
    fn gen_c_to_cpp_for_return_type<'a>(
        &mut self,
        result_ty: &ReturnType,
        var_name: Cow<'a, str>,
    ) -> Option<Cow<'a, str>> {
        match *result_ty {
            ReturnType::Infallible(SuccessType::Unit) => None,
            ReturnType::Infallible(SuccessType::Writeable) => Some("output".into()),
            ReturnType::Infallible(SuccessType::OutType(ref out_ty)) => {
                Some(self.gen_c_to_cpp_for_type(out_ty, var_name))
            }
            ReturnType::Fallible(ref ok, ref err) => {
                let ok_path = format!("{var_name}.ok");
                let err_path = format!("{var_name}.err");
                let ok_type_name = match ok {
                    SuccessType::Writeable => self.cx.formatter.fmt_owned_str(),
                    SuccessType::Unit => "std::monostate".into(),
                    SuccessType::OutType(ref o) => self.gen_type_name(o),
                    _ => unreachable!("unknown AST/HIR variant"),
<<<<<<< HEAD
=======
                };
                let err_type_name = match err {
                    Some(o) => self.gen_type_name(o),
                    None => "std::monostate".into(),
>>>>>>> c79ab6dd
                };
                let ok_conversion = match ok {
                    // Note: the `output` variable is a string initialized in the template
                    SuccessType::Writeable => "std::move(output)".into(),
                    SuccessType::Unit => "".into(),
                    SuccessType::OutType(ref o) => self.gen_c_to_cpp_for_type(o, ok_path.into()),
                    _ => unreachable!("unknown AST/HIR variant"),
                };

                match err {
                    Some(o) => {
                        let err_type_name = self.gen_type_name(o);
                        let err_conversion = self.gen_c_to_cpp_for_type(o, err_path.into());
                        Some(
                            format!("{var_name}.is_ok ? diplomat::result<{ok_type_name}, {err_type_name}>(diplomat::Ok<{ok_type_name}>({ok_conversion})) : diplomat::result<{ok_type_name}, {err_type_name}>(diplomat::Err<{err_type_name}>({err_conversion}))").into()
                        )
                    }
                    None => {
                        Some(
                            format!("{var_name}.is_ok ? std::optional<{ok_type_name}>({ok_conversion}) : std::nullopt").into()
                        )
                    }
                }
            }
            _ => unreachable!("unknown AST/HIR variant"),
        }
    }
}<|MERGE_RESOLUTION|>--- conflicted
+++ resolved
@@ -690,16 +690,10 @@
                 let ok_type_name = match ok {
                     SuccessType::Writeable => self.cx.formatter.fmt_owned_str(),
                     SuccessType::Unit => "std::monostate".into(),
-                    SuccessType::OutType(ref o) => self.gen_type_name(o),
+                    SuccessType::OutType(o) => self.gen_type_name(o),
                     _ => unreachable!("unknown AST/HIR variant"),
-<<<<<<< HEAD
-=======
                 };
-                let err_type_name = match err {
-                    Some(o) => self.gen_type_name(o),
-                    None => "std::monostate".into(),
->>>>>>> c79ab6dd
-                };
+
                 let ok_conversion = match ok {
                     // Note: the `output` variable is a string initialized in the template
                     SuccessType::Writeable => "std::move(output)".into(),
