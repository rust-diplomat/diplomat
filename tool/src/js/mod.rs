--- conflicted
+++ resolved
@@ -6,14 +6,9 @@
 
 use askama::Template;
 
-<<<<<<< HEAD
 pub mod formatter;
-mod layout;
-=======
-mod formatter;
 use formatter::JSFormatter;
 
->>>>>>> 8e373324
 mod type_generation;
 use type_generation::TyGenContext;
 
