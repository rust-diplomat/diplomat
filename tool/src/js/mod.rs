--- conflicted
+++ resolved
@@ -138,14 +138,8 @@
         let methods = m
             .iter()
             .flat_map(|method| {
-<<<<<<< HEAD
-                let inf = context.generate_method(id, method);
-                if let Some(inf) = inf.clone() {
-                    function_alloc_max = std::cmp::max(function_alloc_max, inf.max_alloc);
-=======
                 let inf = context.generate_method(method);
                 if inf.is_some() {
->>>>>>> ae28652c
                     if let Some(diplomat_core::hir::SpecialMethod::Constructor) =
                         method.attrs.special_method
                     {
