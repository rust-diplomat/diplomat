--- conflicted
+++ resolved
@@ -497,12 +497,8 @@
         let mut method_info = MethodInfo {
             abi_name,
             method_output_is_ffi_unit: method.output.is_ffi_unit(),
-<<<<<<< HEAD
             needs_cleanup: false,
-=======
-            needs_slice_cleanup: false,
             doc_str: self.formatter.fmt_docs(&method.docs),
->>>>>>> 8820406d
             ..Default::default()
         };
 
