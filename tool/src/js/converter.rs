--- conflicted
+++ resolved
@@ -651,19 +651,6 @@
                     JsToCConversionContext::SlicePrealloc => {
                         unreachable!("Used SlicePrealloc context for an Option type!");
                     }
-<<<<<<< HEAD
-                    JsToCConversionContext::List(_force_padding) => {
-                        match self.config.abi {
-                            WasmABI::Legacy => {
-                                // This *always* forces padding, due to unions having quirky ABI in WASM (see wasm_abi_quirks.md section "unions")
-                                // The Option<ZST> exception is handled in type_size_alignment
-                                format!("...diplomatRuntime.optionToArgsForCalling({js_name}, {size}, {align}, (arrayBuffer, offset, jsValue) => [{inner_conversion}])")
-                            },
-                            WasmABI::CSpec => {
-                                format!("diplomatRuntime.optionToBufferForCalling(wasm, {js_name}, {size}, {align}, (arrayBuffer, offset, jsValue) => [{inner_conversion}])")
-                            }
-                        }.into()
-=======
                     JsToCConversionContext::List => {
                         let a = alloc.unwrap_or_else(|| {
                             let id = if let Some(id) = inner.id() {
@@ -675,7 +662,6 @@
                             panic!("Expected an allocator to be specified when generating the definition for an Option<{id}>")
                         });
                         format!("diplomatRuntime.optionToBufferForCalling(wasm, {js_name}, {size}, {align}, {a}, (arrayBuffer, offset, jsValue) => [{inner_conversion}])").into()
->>>>>>> ae28652c
                     }
                     JsToCConversionContext::WriteToBuffer(offset_var, offset) => {
                         format!("diplomatRuntime.writeOptionToArrayBuffer(arrayBuffer, {offset_var} + {offset}, {js_name}, {size}, {align}, (arrayBuffer, offset, jsValue) => {inner_conversion})").into()
@@ -696,34 +682,15 @@
                     let mut alloc_end = ")";
 
                     // If we're wrapping our slices for the List context (or preallocation context), we want to wrap the allocate statement around it:
-<<<<<<< HEAD
-                    if matches!(
-                        gen_context,
-                        JsToCConversionContext::List(..) | JsToCConversionContext::SlicePrealloc
-                    ) {
-=======
                     if matches!(gen_context, JsToCConversionContext::List | JsToCConversionContext::SlicePrealloc) {
->>>>>>> ae28652c
                         alloc_stmnt = "".into();
                         alloc_end = "";
                     }
 
                     let (spread_pre, spread_post) = match gen_context {
                         // SlicePreAlloc just wants the DiplomatBufe
-<<<<<<< HEAD
-                        JsToCConversionContext::SlicePrealloc => match self.config.abi {
-                            WasmABI::Legacy => ("".into(), Cow::Borrowed("")),
-                            WasmABI::CSpec => (
-                                format!(
-                                    "{alloc}.alloc(diplomatRuntime.DiplomatBuf.sliceWrapper(wasm, "
-                                ),
-                                Cow::Borrowed(")"),
-                            ),
-                        },
-=======
                         JsToCConversionContext::SlicePrealloc =>
                             (format!("{alloc}.alloc(diplomatRuntime.DiplomatBuf.sliceWrapper(wasm, "), Cow::Borrowed("))")),
->>>>>>> ae28652c
                         // List mode wants a list of (ptr, len)
                         // NOTE: This is only possible in the old WASM ABI, as _intoFFI requires this splatting:
                         JsToCConversionContext::List => ("...".into(), ".splat()".into()),
@@ -807,24 +774,9 @@
             format!("{js_type}._fromSuppliedValue(diplomatRuntime.internalConstructor, {js_name})");
 
         match gen_context {
-<<<<<<< HEAD
-            JsToCConversionContext::List(force_padding) => match self.config.abi {
-                WasmABI::Legacy => {
-                    let force_padding = match force_padding {
-                        ForcePaddingStatus::NoForce => "",
-                        ForcePaddingStatus::Force => ", true",
-                        ForcePaddingStatus::PassThrough => ", forcePadding",
-                    };
-                    format!("...{js_call}._intoFFI({{{params}}}{force_padding})")
-                }
-                WasmABI::CSpec => format!("{js_call}._intoFFI({{{params}}}, false)"),
-            }
-            .into(),
-=======
             JsToCConversionContext::List => format!(
                 "{js_call}._intoFFI({allocator}, {{{params}}}, false)"
             ).into(),
->>>>>>> ae28652c
             JsToCConversionContext::WriteToBuffer(offset_var, offset) => format!(
                 "{js_call}._writeToArrayBuffer(arrayBuffer, {offset_var} + {offset}, {{{params}}})"
             )
