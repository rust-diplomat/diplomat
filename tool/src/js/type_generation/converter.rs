use std::borrow::Cow;

use diplomat_core::hir::{
    self, borrowing_param::StructBorrowInfo, LifetimeEnv, Method, OpaqueOwner, PrimitiveType,
    ReturnType, ReturnableStructDef, SelfType, StructPathLike, SuccessType, TyPosition, Type,
};
use std::fmt::Write;

use super::TyGenContext;

/// Part of JSGenerationContext that handles conversions between C and JS.
/// This is a partial implementation so I don't have really long files.

fn is_contiguous_enum(ty: &hir::EnumDef) -> bool {
    ty.variants
        .iter()
        .enumerate()
        .all(|(i, v)| i as isize == v.discriminant)
}

/// Context about a struct being borrowed when doing js-to-c conversions
/// Borrowed from dart implementation.
pub(super) struct StructBorrowContext<'tcx> {
    /// Is this in a method or struct?
    ///
    /// Methods generate things like `[aEdges, bEdges]`
    /// whereas structs do `[...aAppendArray, ...bAppendArray]`
    pub is_method: bool,
    pub use_env: &'tcx LifetimeEnv,
    pub param_info: StructBorrowInfo<'tcx>,
}

impl<'jsctx, 'tcx> TyGenContext<'jsctx, 'tcx> {
    // #region C to JS
    /// Given a type from Rust, convert it into something Typescript will understand.
    /// We use this to double-check our Javascript work as well.
    pub(super) fn gen_js_type_str<P: hir::TyPosition>(&self, ty: &Type<P>) -> Cow<'tcx, str> {
        match *ty {
            Type::Primitive(primitive) => self.formatter.fmt_primitive_as_ffi(primitive).into(),
            Type::Opaque(ref op) => {
                let opaque_id = op.tcx_id.into();
                let type_name = self.formatter.fmt_type_name(opaque_id);

                // Add to the import list:
                self.add_import(type_name.clone().into());

                if self.tcx.resolve_type(opaque_id).attrs().disable {
                    self.errors
                        .push_error(format!("Found usage of disabled type {type_name}"))
                }

                if op.is_optional() {
                    self.formatter.fmt_nullable(&type_name).into()
                } else {
                    type_name
                }
            }
            Type::Struct(ref st) => {
                let id = st.id();
                let type_name = self.formatter.fmt_type_name(id);

                // Add to the import list:
                self.add_import(type_name.clone().into());

                if self.tcx.resolve_type(id).attrs().disable {
                    self.errors
                        .push_error(format!("Found usage of disabled type {type_name}"))
                }
                type_name
            }
            Type::Enum(ref enumerator) => {
                let enum_id = enumerator.tcx_id.into();
                let type_name = self.formatter.fmt_type_name(enum_id);

                // Add to the import list:
                self.add_import(type_name.clone().into());

                if self.tcx.resolve_type(enum_id).attrs().disable {
                    self.errors
                        .push_error(format!("Using disabled type {type_name}"))
                }
                type_name
            }
            Type::Slice(hir::Slice::Str(..)) => self.formatter.fmt_string().into(),
            Type::Slice(hir::Slice::Primitive(_, p)) => {
                self.formatter.fmt_primitive_list_type(p).into()
            }
            Type::Slice(hir::Slice::Strs(..)) => "Array<string>".into(),
            _ => unreachable!("AST/HIR variant {:?} unknown", ty),
        }
    }

    pub(super) fn gen_success_ty(&self, out_ty: &SuccessType) -> Cow<'tcx, str> {
        match out_ty {
            SuccessType::Write => self.formatter.fmt_string().into(),
            SuccessType::OutType(o) => self.gen_js_type_str(o),
            SuccessType::Unit => self.formatter.fmt_void().into(),
            _ => unreachable!(),
        }
    }

    /// Create Javascript to convert Rust types into JS types.
    pub(super) fn gen_c_to_js_for_type<P: hir::TyPosition>(
        &self,
        ty: &Type<P>,
        variable_name: Cow<'tcx, str>,
        lifetime_environment: &LifetimeEnv,
    ) -> Cow<'tcx, str> {
        match *ty {
            Type::Primitive(..) => variable_name,
            Type::Opaque(ref op) => {
                let type_id = op.tcx_id.into();
                let type_name = self.formatter.fmt_type_name(type_id);

                let mut edges = if let Some(lt) = op.owner.lifetime() {
                    match lt {
                        hir::MaybeStatic::NonStatic(lt) => self
                            .formatter
                            .fmt_lifetime_edge_array(lt, lifetime_environment)
                            .into_owned(),
                        _ => panic!("'static not supported for JS backend"),
                    }
                } else {
                    "[]".into()
                };

                for lt in op.lifetimes.lifetimes() {
                    match lt {
                        hir::MaybeStatic::NonStatic(lt) => write!(
                            edges,
                            ", {}",
                            self.formatter
                                .fmt_lifetime_edge_array(lt, lifetime_environment)
                        )
                        .unwrap(),
                        _ => panic!("'static not supported for JS backend"),
                    }
                }

                if op.is_optional() {
                    format!(
                        "{variable_name} === 0 ? null : new {type_name}({variable_name}, {edges})"
                    )
                    .into()
                } else {
                    format!("new {type_name}({variable_name}, {edges})").into()
                }
            }
            Type::Struct(ref st) => {
                let id = st.id();
                let type_name = self.formatter.fmt_type_name(id);
                let mut edges = String::new();
                for lt in st.lifetimes().lifetimes() {
                    match lt {
                        hir::MaybeStatic::NonStatic(lt) => {
                            write!(edges, ", {}Edges", lifetime_environment.fmt_lifetime(lt))
                                .unwrap()
                        }
                        _ => panic!("'static not supported for JS backend"),
                    }
                }

                let type_def = self.tcx.resolve_type(id);
                match type_def {
                    hir::TypeDef::Struct(st) if st.fields.is_empty() => {
                        format!("new {type_name}()").into()
                    }
                    hir::TypeDef::Struct(..) => {
                        format!("new {type_name}()._fromFFI({variable_name}{edges})").into()
                    }
                    hir::TypeDef::OutStruct(st) if st.fields.is_empty() => {
                        format!("new {type_name}()").into()
                    }
                    hir::TypeDef::OutStruct(..) => {
                        format!("new {type_name}({variable_name}{edges})").into()
                    }
                    _ => unreachable!("Expected struct type def, found {type_def:?}"),
                }
            }
            Type::Enum(ref enum_path) if is_contiguous_enum(enum_path.resolve(self.tcx)) => {
                let id = enum_path.tcx_id.into();
                let type_name = self.formatter.fmt_type_name(id);
                format!("{type_name}[Array.from({type_name}.values.keys())[{variable_name}]]")
                    .into()
            }
            Type::Enum(ref enum_path) => {
                let id = enum_path.tcx_id.into();
                let type_name = self.formatter.fmt_type_name(id);
                // Based on Dart specifics, but if storing too many things in memory isn't an issue we could just make a reverse-lookup map in the enum template.
                format!("(() => {{for (let i of {type_name}.values) {{ if(i[1] === {variable_name}) return {type_name}[i[0]]; }} return null;}})()").into()
            }
            Type::Slice(slice) => {
                let edges = match slice.lifetime() {
                    Some(lt) => {
                        let hir::MaybeStatic::NonStatic(lifetime) = lt else {
                            panic!("'static not supported for JS backend");
                        };
                        format!("{}Edges", lifetime_environment.fmt_lifetime(lifetime))
                    },
                    _ => "[]".into(),
                };

                // Slices are always returned to us by way of pointers, so we assume that we can just access DiplomatReceiveBuf's helper functions:
                match slice {
                    hir::Slice::Primitive(_, primitive_type) => format!(
                        r#"new diplomatRuntime.DiplomatPrimitiveSlice.getSlice(wasm, {variable_name}, "{}", {edges})"#,
                        self.formatter.fmt_primitive_list_view(primitive_type)
                    )
                    .into(),
                    hir::Slice::Str(_, encoding) => format!(
                        r#"new diplomatRuntime.DiplomatSliceStr(wasm, {variable_name},  "string{}", {edges})"#,
                        match encoding {
                            hir::StringEncoding::Utf8 | hir::StringEncoding::UnvalidatedUtf8 => 8,
                            hir::StringEncoding::UnvalidatedUtf16 => 16,
                            _ => unreachable!("Unknown string_encoding {encoding:?} found"),
                        }
                    )
                    .into(),
                    hir::Slice::Strs(encoding) => {
                        // Old JS backend didn't support this.
                        // We basically iterate through and read each string into the array.
                        // TODO: Need a test for this.
                        format!(
                            r#"new diplomatRuntime.DiplomatSliceStrings(wasm, {variable_name}, "string{}", {edges})"#,
                            match encoding {
                                hir::StringEncoding::Utf8
                                | hir::StringEncoding::UnvalidatedUtf8 => 8,
                                hir::StringEncoding::UnvalidatedUtf16 => 16,
                                _ => unreachable!("Unknown string_encoding {encoding:?} found"),
                            }
                        )
                        .into()
                    }
                    _ => unreachable!("Unknown slice {slice:?} found"),
                }
            }
            _ => unreachable!("AST/HIR variant {:?} unknown.", ty),
        }
    }

    pub(super) fn gen_c_to_js_deref_for_type<P: hir::TyPosition>(
        &self,
        ty: &Type<P>,
        variable_name: Cow<'tcx, str>,
        offset: usize,
    ) -> Cow<'tcx, str> {
        let pointer = if offset == 0 {
            variable_name
        } else {
            format!("{variable_name} + {offset}").into()
        };
        match *ty {
            Type::Enum(..) => format!("diplomatRuntime.enumDiscriminant(wasm, {pointer})").into(),
            Type::Opaque(..) => format!("diplomatRuntime.ptrRead(wasm, {pointer})").into(),
            // Structs always assume they're being passed a pointer, so they handle this in their constructors:
            // See NestedBorrowedFields
            Type::Struct(..) | Type::Slice(..) => pointer,
            Type::Primitive(p) => format!(
                "(new {ctor}(wasm.memory.buffer, {pointer}, 1))[0]{cmp}",
                ctor = self.formatter.fmt_primitive_slice(p),
                cmp = match p {
                    PrimitiveType::Bool => " === 1",
                    _ => "",
                }
            )
            .into(),
            _ => unreachable!("Unknown AST/HIR variant {:?}", ty),
        }
    }

    // #region Return Types

    /// Give us a Typescript return type from [`ReturnType`]
    pub(super) fn gen_js_return_type_str(&self, return_type: &ReturnType) -> Cow<'tcx, str> {
        match *return_type {
            // -> () or a -> Result<(), Error>.
            ReturnType::Infallible(SuccessType::Unit)
            | ReturnType::Fallible(SuccessType::Unit, Some(_)) => self.formatter.fmt_void().into(),

            // Something we can write to? We just treat it as a string.
            ReturnType::Infallible(SuccessType::Write)
            | ReturnType::Fallible(SuccessType::Write, Some(_)) => {
                self.formatter.fmt_string().into()
            }

            // Anything we get returned that is not a [`SuccessType::Write`].
            ReturnType::Infallible(SuccessType::OutType(ref o))
            | ReturnType::Fallible(SuccessType::OutType(ref o), Some(_)) => self.gen_js_type_str(o),

            // Nullable string (no error on return).
            ReturnType::Fallible(SuccessType::Write, None)
            | ReturnType::Nullable(SuccessType::Write) => self
                .formatter
                .fmt_nullable(self.formatter.fmt_string())
                .into(),

            // Something like Option<()>. Basically, did we run successfully?
            ReturnType::Fallible(SuccessType::Unit, None)
            | ReturnType::Nullable(SuccessType::Unit) => self
                .formatter
                .fmt_primitive_as_ffi(hir::PrimitiveType::Bool)
                .into(),

            // A nullable out type. Something like `MyStruct?` in Typescript.
            ReturnType::Fallible(SuccessType::OutType(ref o), None)
            | ReturnType::Nullable(SuccessType::OutType(ref o)) => {
                self.formatter.fmt_nullable(&self.gen_js_type_str(o)).into()
            }

            _ => unreachable!("AST/HIR variant {:?} unknown.", return_type),
        }
    }

    /// Give us pure JS for returning types.
    /// This basically handles the conversions from whatever the WASM gives us to a JS-friendly type.
    /// We access [`super::MethodInfo`] to handle allocation and cleanup.
    pub(super) fn gen_c_to_js_for_return_type(
        &self,
        method_info: &mut super::MethodInfo,
        method: &Method,
    ) -> Option<Cow<'tcx, str>> {
        let return_type = &method.output;

        // Conditions for allocating a diplomat buffer:
        // 1. Function returns an Option<> or Result<>.
        // 2. Infallible function returns a slice.
        // 3. Infallible function returns a struct.
        match return_type {
            // -> ()
            ReturnType::Infallible(SuccessType::Unit) => None,

            ReturnType::Infallible(SuccessType::Write) => {
                method_info
                    .alloc_expressions
                    .push("const write = new diplomatRuntime.DiplomatWriteBuf(wasm);".into());
                method_info.param_conversions.push("write.buffer".into());
                method_info.cleanup_expressions.push("write.free();".into());
                Some("return write.readString8();".into())
            }

            // Any out that is not a [`SuccessType::Write`].
            ReturnType::Infallible(SuccessType::OutType(ref o)) => {
                let mut result = "result";
                match o {
                    Type::Struct(_) | Type::Slice(_) => {
                        let layout = crate::js::layout::type_size_alignment(o, self.tcx);
                        let size = layout.size();
                        let align = layout.align();

                        method_info.alloc_expressions.push(
							format!("const diplomatReceive = new diplomatRuntime.DiplomatReceiveBuf(wasm, {size}, {align}, false);")
							.into()
						);
                        // This is the first thing in param converison order:
                        method_info
                            .param_conversions
                            .insert(0, "diplomatReceive.buffer".into());
                        method_info
                            .cleanup_expressions
                            .push("diplomatReceive.free();".into());
                        result = "diplomatReceive.buffer";
                    }
                    _ => (),
                }
                Some(
                    format!(
                        "return {};",
                        self.gen_c_to_js_for_type(o, result.into(), &method.lifetime_env)
                    )
                    .into(),
                )
            }

            // Result<(), ()> or Option<()>
            ReturnType::Fallible(SuccessType::Unit, None)
            | ReturnType::Nullable(SuccessType::Unit) => Some("return result === 1;".into()),

            // Result<Write, ()> or Option<Write>.
            ReturnType::Fallible(SuccessType::Write, None)
            | ReturnType::Nullable(SuccessType::Write) => {
                method_info
                    .alloc_expressions
                    .push("const write = new diplomatRuntime.DiplomatWriteBuf(wasm);".into());
                method_info.param_conversions.push("write.buffer".into());
                method_info.cleanup_expressions.push("write.free();".into());
                Some("return result === 0 ? null : write.readString8();".into())
            }

            // Result<Type, Error> or Option<Type>
            ReturnType::Fallible(ref ok, _) | ReturnType::Nullable(ref ok) => {
                let layout = match ok {
                    SuccessType::Unit => crate::js::layout::unit_size_alignment(),
                    SuccessType::OutType(ref o) => {
                        crate::js::layout::type_size_alignment(o, self.tcx)
                    }
                    SuccessType::Write => match return_type {
                        ReturnType::Fallible(_, ref err) if err.is_some() => {
                            crate::js::layout::type_size_alignment(&err.clone().unwrap(), self.tcx)
                        }
                        ReturnType::Fallible(_, None) | ReturnType::Nullable(_) => {
                            crate::js::layout::unit_size_alignment()
                        }
                        _ => unreachable!("AST/HIR variant {:?} unknown.", return_type),
                    },
                    _ => unreachable!("AST/HIR variant {:?} unknown.", return_type),
                };
                // Add size for checking whether or not we're a pass/fail result. And we make sure to see if our error type is bigger, so if we need to add extra width based on that:
                let size = std::cmp::max(
                    layout.size(),
                    match return_type {
                        // We already account for an error in the Write match up above:
                        ReturnType::Fallible(_, e) if e.is_some() => {
                            crate::js::layout::type_size_alignment(&e.clone().unwrap(), self.tcx)
                                .size()
                        }
                        _ => 0,
                    },
                ) + 1;
                let align = layout.align();

                method_info.alloc_expressions.push(
                    format!(
                        "const diplomatReceive = new diplomatRuntime.DiplomatReceiveBuf(wasm, {}, {}, true);",
                        size, align
                    )
                    .into(),
                );
                method_info
                    .param_conversions
                    .insert(0, "diplomatReceive.buffer".into());
                method_info
                    .cleanup_expressions
                    .push("diplomatReceive.free();".into());

                let err_check = format!(
                    "if (!diplomatReceive.resultFlag) {{\n    {};\n}}\n",
                    match return_type {
                        ReturnType::Fallible(_, Some(e)) => {
                            let type_name = self.formatter.fmt_type_name(e.id().unwrap());
                            self.add_import(type_name.into());

                            let receive_deref = self.gen_c_to_js_deref_for_type(
                                e,
                                "diplomatReceive.buffer".into(),
                                0,
                            );
                            let type_name = self.formatter.fmt_type_name(e.id().unwrap());
                            let cause =
                                self.gen_c_to_js_for_type(e, receive_deref, &method.lifetime_env);
                            format!(
                            "const cause = {cause};\n    throw new Error({message}, {{ cause }})", 
                            message = match e {
                                Type::Enum(..) => format!("'{type_name}: ' + cause.value"),
                                Type::Struct(s) if match s.resolve(self.tcx) {
                                    ReturnableStructDef::Struct(s) => s.fields.is_empty(),
                                    ReturnableStructDef::OutStruct(s) => s.fields.is_empty(),
                                    _ => unreachable!()
                                } => format!("'{type_name}'"),
                                _ => format!("'{type_name}: ' + cause.toString()"),
                            },
                        )
                        }
                        ReturnType::Nullable(_) | ReturnType::Fallible(_, None) =>
                            "return null".into(),
                        return_type => unreachable!("AST/HIR variant {:?} unknown.", return_type),
                    }
                );

                Some(
                    match ok {
                        SuccessType::Unit => err_check,
                        SuccessType::Write => {
                            // Pretty sure you can't have a Result<Write, Err> and also return something else.
                            // So this is our ideal output:
                            /*
                            const write = diplomatWriteBuf();
                            const diplomat_receive_buffer = diplomatReceiveBuf(wasm, error_size, error_align);
                            wasm.c_func(write.buffer);
                            if (diplomat.resultFlag) {
                                return write;
                            } else {
                                throw Error();
                            }
                            */
                            method_info.alloc_expressions.push(
                                "const write = new diplomatRuntime.DiplomatWriteBuf(wasm);".into(),
                            );
                            method_info.param_conversions.push("write.buffer".into());
                            method_info.cleanup_expressions.push("write.free();".into());
                            format!("{err_check}return write.readString8();")
                        }
                        SuccessType::OutType(ref o) => {
                            let ptr_deref = self.gen_c_to_js_deref_for_type(
                                o,
                                "diplomatReceive.buffer".into(),
                                0,
                            );
                            format!(
                                "{err_check}return {};",
                                self.gen_c_to_js_for_type(o, ptr_deref, &method.lifetime_env)
                            )
                        }
                        _ => unreachable!("AST/HIR variant {:?} unknown.", return_type),
                    }
                    .into(),
                )
            }

            _ => unreachable!("AST/HIR variant {:?} unknown", return_type),
        }
    }
    // #endregion

    // #endregion

    // #region JS to C

    pub(super) fn gen_js_to_c_self(&self, ty: &SelfType) -> Cow<'static, str> {
        match *ty {
            SelfType::Enum(..) | SelfType::Opaque(..) => "this.ffiValue".into(),
            // The way Rust generates WebAssembly, each function that requires a self struct require us to pass in each parameter into the function.
            // So we call a function in JS that lets us do this.
            // We use spread syntax to avoid a complicated array setup.
            SelfType::Struct(..) => "...this._intoFFI()".into(),
            _ => unreachable!("Unknown AST/HIR variant {:?}", ty),
        }
    }

    pub(super) fn gen_js_to_c_for_type<P: TyPosition>(
        &self,
        ty: &Type<P>,
        js_name: Cow<'tcx, str>,
        struct_borrow_info: Option<&StructBorrowContext<'tcx>>,
    ) -> Cow<'tcx, str> {
        match *ty {
            Type::Primitive(..) => js_name.clone(),
            Type::Opaque(ref op) if op.is_optional() => format!("{js_name}.ffiValue ?? 0").into(),
            Type::Enum(..) | Type::Opaque(..) => format!("{js_name}.ffiValue").into(),
            Type::Struct(..) => self.gen_js_to_c_for_struct_type(js_name, struct_borrow_info),
<<<<<<< HEAD
            Type::Slice(slice) => if let Some(hir::MaybeStatic::Static) = slice.lifetime() {
                panic!("'static not supported for JS backend.")
            } else {
                match slice {
                    hir::Slice::Str(_, encoding) | hir::Slice::Strs(encoding) => {
                        match encoding {
                            hir::StringEncoding::UnvalidatedUtf8 | hir::StringEncoding::Utf8 => {
                                format!("diplomatRuntime.DiplomatBuf.str8(wasm, {js_name})").into()
                            }
                            _ => format!("diplomatRuntime.DiplomatBuf.str16(wasm, {js_name})").into(),
                        }
                    }
                    hir::Slice::Primitive(_, p) => format!(
                        r#"diplomatRuntime.DiplomatBuf.slice(wasm, {js_name}, "{}")"#,
                        self.formatter.fmt_primitive_list_view(p)
                    ),
                    _ => unreachable!("Unknown Slice variant {ty:?}")
                }.into()
            },
=======
            Type::Slice(hir::Slice::Str(_, encoding)) => match encoding {
                hir::StringEncoding::UnvalidatedUtf8 | hir::StringEncoding::Utf8 => {
                    format!("diplomatRuntime.DiplomatBuf.str8(wasm, {js_name})").into()
                }
                _ => format!("diplomatRuntime.DiplomatBuf.str16(wasm, {js_name})").into(),
            },
            Type::Slice(hir::Slice::Strs(encoding)) => format!(
                r#"diplomatRuntime.DiplomatBuf.strs(wasm, {js_name}, "{}")"#,
                match encoding {
                    hir::StringEncoding::UnvalidatedUtf16 => "string16",
                    _ => "string8",
                }
            )
            .into(),
            Type::Slice(hir::Slice::Primitive(_, p)) => format!(
                r#"diplomatRuntime.DiplomatBuf.slice(wasm, {js_name}, "{}")"#,
                self.formatter.fmt_primitive_list_view(p)
            )
            .into(),
>>>>>>> 1649f537
            _ => unreachable!("Unknown AST/HIR variant {ty:?}"),
        }
    }

    pub(super) fn gen_js_to_c_for_struct_type(
        &self,
        js_name: Cow<'tcx, str>,
        struct_borrow_info: Option<&StructBorrowContext<'tcx>>,
    ) -> Cow<'tcx, str> {
        let mut params = String::new();
        if let Some(info) = struct_borrow_info {
            for (def_lt, use_lts) in &info.param_info.borrowed_struct_lifetime_map {
                write!(
                    &mut params,
                    "{}AppendArray: [",
                    info.param_info.env.fmt_lifetime(def_lt)
                )
                .unwrap();
                let mut maybe_comma = "";
                for use_lt in use_lts.iter() {
                    // Generate stuff like `, aEdges` or for struct fields, `, ...aAppendArray`
                    let lt = info.use_env.fmt_lifetime(use_lt);
                    if info.is_method {
                        write!(&mut params, "{maybe_comma}{lt}Edges",).unwrap();
                    } else {
                        write!(&mut params, "{maybe_comma}...{lt}AppendArray",).unwrap();
                    }
                    maybe_comma = ", ";
                }
                write!(&mut params, "],").unwrap();
            }
        }
        format!("...{js_name}._intoFFI(slice_cleanup_callbacks, {{{params}}})").into()
    }
    // #endregion
}<|MERGE_RESOLUTION|>--- conflicted
+++ resolved
@@ -537,12 +537,11 @@
             Type::Opaque(ref op) if op.is_optional() => format!("{js_name}.ffiValue ?? 0").into(),
             Type::Enum(..) | Type::Opaque(..) => format!("{js_name}.ffiValue").into(),
             Type::Struct(..) => self.gen_js_to_c_for_struct_type(js_name, struct_borrow_info),
-<<<<<<< HEAD
             Type::Slice(slice) => if let Some(hir::MaybeStatic::Static) = slice.lifetime() {
                 panic!("'static not supported for JS backend.")
             } else {
                 match slice {
-                    hir::Slice::Str(_, encoding) | hir::Slice::Strs(encoding) => {
+                    hir::Slice::Str(_, encoding) => {
                         match encoding {
                             hir::StringEncoding::UnvalidatedUtf8 | hir::StringEncoding::Utf8 => {
                                 format!("diplomatRuntime.DiplomatBuf.str8(wasm, {js_name})").into()
@@ -550,6 +549,13 @@
                             _ => format!("diplomatRuntime.DiplomatBuf.str16(wasm, {js_name})").into(),
                         }
                     }
+                    hir::Slice::Strs(encoding) => format!(
+                        r#"diplomatRuntime.DiplomatBuf.strs(wasm, {js_name}, "{}")"#,
+                        match encoding {
+                            hir::StringEncoding::UnvalidatedUtf16 => "string16",
+                            _ => "string8",
+                        }
+                    ),
                     hir::Slice::Primitive(_, p) => format!(
                         r#"diplomatRuntime.DiplomatBuf.slice(wasm, {js_name}, "{}")"#,
                         self.formatter.fmt_primitive_list_view(p)
@@ -557,27 +563,6 @@
                     _ => unreachable!("Unknown Slice variant {ty:?}")
                 }.into()
             },
-=======
-            Type::Slice(hir::Slice::Str(_, encoding)) => match encoding {
-                hir::StringEncoding::UnvalidatedUtf8 | hir::StringEncoding::Utf8 => {
-                    format!("diplomatRuntime.DiplomatBuf.str8(wasm, {js_name})").into()
-                }
-                _ => format!("diplomatRuntime.DiplomatBuf.str16(wasm, {js_name})").into(),
-            },
-            Type::Slice(hir::Slice::Strs(encoding)) => format!(
-                r#"diplomatRuntime.DiplomatBuf.strs(wasm, {js_name}, "{}")"#,
-                match encoding {
-                    hir::StringEncoding::UnvalidatedUtf16 => "string16",
-                    _ => "string8",
-                }
-            )
-            .into(),
-            Type::Slice(hir::Slice::Primitive(_, p)) => format!(
-                r#"diplomatRuntime.DiplomatBuf.slice(wasm, {js_name}, "{}")"#,
-                self.formatter.fmt_primitive_list_view(p)
-            )
-            .into(),
->>>>>>> 1649f537
             _ => unreachable!("Unknown AST/HIR variant {ty:?}"),
         }
     }
