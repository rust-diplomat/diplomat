use std::borrow::Cow;
use std::cell::RefCell;
use std::collections::{BTreeMap, BTreeSet};
use std::fmt::Write;

use diplomat_core::hir::borrowing_param::{
    BorrowedLifetimeInfo, LifetimeEdge, LifetimeEdgeKind, ParamBorrowInfo, StructBorrowInfo,
};
use diplomat_core::hir::{
    self, EnumDef, LifetimeEnv, Method, OpaqueDef, SpecialMethod, SpecialMethodPresence, Type,
    TypeContext, TypeId,
};

use askama::{self, Template};

use super::formatter::JSFormatter;
use crate::ErrorStore;

mod converter;
use converter::StructBorrowContext;

pub(super) struct TyGenContext<'ctx, 'tcx> {
    pub tcx: &'tcx TypeContext,
    pub formatter: &'ctx JSFormatter<'tcx>,
    pub errors: &'ctx ErrorStore<'tcx, String>,
    pub imports: RefCell<BTreeSet<String>>,
}

impl<'ctx, 'tcx> TyGenContext<'ctx, 'tcx> {
    pub(super) fn generate_base(&self, typescript: bool, body: String) -> String {
        #[derive(Template)]
        #[template(path = "js/base.js.jinja", escape = "none")]
        struct BaseTemplate {
            body: String,
            typescript: bool,
            imports: Vec<String>,
        }

        let mut new_imports = Vec::new();
        for import in self.imports.borrow().iter() {
            new_imports.push(
                self.formatter
                    .fmt_import_statement(import, typescript, "./".into()),
            );
        }

        BaseTemplate {
            body,
            typescript,
            imports: new_imports,
        }
        .render()
        .unwrap()
    }

    pub(super) fn add_import(&self, import_str: String) {
        self.imports.borrow_mut().insert(import_str);
    }

    pub(super) fn remove_import(&self, import_str: String) {
        self.imports.borrow_mut().remove(&import_str);
    }

    /// Generate an enumerator's body for a file from the given definition. Called by [`JSGenerationContext::generate_file_from_type`]
    pub(super) fn gen_enum(
        &self,
        typescript: bool,

        type_name: &str,

        enum_def: &'tcx EnumDef,
        methods: &MethodsInfo,
    ) -> String {
        #[derive(Template)]
        #[template(path = "js/enum.js.jinja", escape = "none")]
        struct ImplTemplate<'a> {
            enum_def: &'a EnumDef,
            formatter: &'a JSFormatter<'a>,
            type_name: &'a str,
            typescript: bool,

            doc_str: String,

            methods: &'a MethodsInfo<'a>,
        }

        ImplTemplate {
            enum_def,
            formatter: self.formatter,
            type_name,
            typescript,

            doc_str: self.formatter.fmt_docs(&enum_def.docs),

            methods,
        }
        .render()
        .unwrap()
    }

    pub(super) fn gen_opaque(
        &self,
        typescript: bool,

        type_name: &str,

        opaque_def: &'tcx OpaqueDef,
        methods: &MethodsInfo,
    ) -> String {
        let destructor = opaque_def.dtor_abi_name.as_str();

        #[derive(Template)]
        #[template(path = "js/opaque.js.jinja", escape = "none")]
        struct ImplTemplate<'a> {
            type_name: &'a str,
            typescript: bool,

            lifetimes: &'a LifetimeEnv,
            destructor: &'a str,

            docs: String,

            methods: &'a MethodsInfo<'a>,
        }

        ImplTemplate {
            type_name,
            typescript,

            lifetimes: &opaque_def.lifetimes,
            destructor,

            docs: self.formatter.fmt_docs(&opaque_def.docs),

            methods,
        }
        .render()
        .unwrap()
    }

    pub(super) fn generate_fields<P: hir::TyPosition>(
        &self,
        struct_def: &'tcx hir::StructDef<P>,
    ) -> Vec<FieldInfo<P>> {
        let (offsets, _) = crate::js::layout::struct_offsets_size_max_align(
            struct_def.fields.iter().map(|f| &f.ty),
            self.tcx,
        );

        let fields = struct_def.fields.iter().enumerate()
        .map(|field_enumerator| {
            let (i, field) = field_enumerator;

            let field_name = self.formatter.fmt_param_name(field.name.as_str());

            let js_type_name = self.gen_js_type_str(&field.ty);

            let c_to_js_deref = self.gen_c_to_js_deref_for_type(&field.ty, "ptr".into(), offsets[i]);

            let c_to_js = self.gen_c_to_js_for_type(
                &field.ty,
                format!("{field_name}Deref").into(), 
                &struct_def.lifetimes
            );

            let alloc = if let &hir::Type::Slice(slice) = &field.ty {
                if let Some(lt) = slice.lifetime() {
                    let hir::MaybeStatic::NonStatic(lt) = lt else {
                        panic!("'static not supported in JS backend");
                    };
                    Some(
                        format!(
                            r#"(appendArrayMap["{lt_name}AppendArray"].length > 0 ? diplomatRuntime.CleanupArena.createWith(appendArrayMap["{lt_name}AppendArray"]) : functionCleanupArena)"#,
                            lt_name = struct_def.lifetimes.fmt_lifetime(lt),
                        )
                    )
                } else {
                    None
                }
            } else if let &hir::Type::Struct(..) = &field.ty {
                Some("functionCleanupArena".into())
            } else {
                // We take ownership
                None
            };

            let maybe_struct_borrow_info = if let hir::Type::Struct(path) = &field.ty {
                StructBorrowInfo::compute_for_struct_field(struct_def, path, self.tcx).map(
                    |param_info| StructBorrowContext {
                        use_env: &struct_def.lifetimes,
                        param_info,
                        is_method: false
                    }
                )
            } else {
                None
            };

<<<<<<< HEAD
            let conversion = match field.ty {
                hir::Type::Slice(..) => Some(("...", ".splat()")),
                _ => None,
            };

            let js_to_c = self.gen_js_to_c_for_type(&field.ty, format!("this.#{}", field_name.clone()).into(), maybe_struct_borrow_info.as_ref(), alloc.as_deref(), conversion);
=======
            let field_layout = crate::js::layout::type_size_alignment(&field.ty, self.tcx);

            let curr_offset = offsets[i];
            let next_offset = if i < offsets.len() - 1 {
                offsets[i + 1]
            } else {
                curr_offset + field_layout.size()
            };

            let padding = next_offset - curr_offset - field_layout.size();

            let js_to_c = format!("{}{}{}{}",
                match &field.ty {
                    Type::Slice(..) => "...",
                    _ => "",
                },
                self.gen_js_to_c_for_type(&field.ty, format!("this.#{}", field_name.clone()).into(), maybe_struct_borrow_info.as_ref(), alloc.as_deref()),
                match &field.ty {
                    Type::Slice(..) => ".splat()",
                    _ => ""
                },
                if padding > 0 {
                    let mut out = format!(",/* Padding for {} */ ", field.name);

                    for i in 0..padding {
                        if i < padding - 1 {
                            write!(out, "0, ").unwrap();
                        } else {
                            write!(out, "0 /* End Padding */").unwrap();
                        }
                    }

                    out
                } else {
                    "".into()
                }
            );
>>>>>>> fbf167b4

            FieldInfo {
                field_name,
                field_type: &field.ty,
                js_type_name,
                c_to_js_deref,
                c_to_js,
                js_to_c,
                maybe_struct_borrow_info: maybe_struct_borrow_info.map(|i| i.param_info)
            }
        }).collect::<Vec<_>>();
        fields
    }

    pub(super) fn gen_struct<P: hir::TyPosition>(
        &self,
        typescript: bool,

        type_name: &str,

        struct_def: &'tcx hir::StructDef<P>,
        fields: &Vec<FieldInfo<P>>,
        methods: &MethodsInfo,

        is_out: bool,
    ) -> String {
        #[derive(Template)]
        #[template(path = "js/struct.js.jinja", escape = "none")]
        struct ImplTemplate<'a, P: hir::TyPosition> {
            type_name: &'a str,

            typescript: bool,
            mutable: bool,
            has_default_constructor: bool,

            lifetimes: &'a LifetimeEnv,
            fields: &'a Vec<FieldInfo<'a, P>>,
            methods: &'a MethodsInfo<'a>,

            docs: String,
        }

        ImplTemplate {
            type_name,

            typescript,
            has_default_constructor: is_out,
            mutable: !is_out,

            lifetimes: &struct_def.lifetimes,
            fields,
            methods,

            docs: self.formatter.fmt_docs(&struct_def.docs),
        }
        .render()
        .unwrap()
    }

    /// Generate a string Javascript representation of a given method.
    ///
    /// Currently, this assumes that any method will be part of a class. That will probably be a parameter that's added, however.
    pub(super) fn generate_method(
        &self,
        type_id: TypeId,
        method: &'tcx Method,
    ) -> Option<MethodInfo> {
        if method.attrs.disable {
            return None;
        }

        let mut visitor = method.borrowing_param_visitor(self.tcx);

        let _guard = self.errors.set_context_method(
            self.tcx.fmt_type_name_diagnostics(type_id),
            method.name.as_str().into(),
        );

        let abi_name = String::from(method.abi_name.as_str());

        let mut method_info = MethodInfo {
            abi_name,
            method_output_is_ffi_unit: method.output.is_ffi_unit(),
            needs_slice_cleanup: false,
            ..Default::default()
        };

        if let Some(param_self) = method.param_self.as_ref() {
            visitor.visit_param(&param_self.ty.clone().into(), "this");

            // We don't need to clean up structs for Rust because they're represented entirely in JS form.
            method_info
                .param_conversions
                .push(self.gen_js_to_c_self(&param_self.ty));

            if matches!(param_self.ty, hir::SelfType::Struct(..)) {
                method_info.needs_slice_cleanup = true;
            }
        }

        for param in method.params.iter() {
            let param_info = ParamInfo {
                name: self.formatter.fmt_param_name(param.name.as_str()),
                ty: self.gen_js_type_str(&param.ty),
            };

            let param_borrow_kind = visitor.visit_param(&param.ty, &param_info.name);

            // If we're a slice of strings or primitives. See [`hir::Types::Slice`].
            if let hir::Type::Slice(slice) = param.ty {
                let slice_expr = self
                    .gen_js_to_c_for_type(&param.ty, param_info.name.clone(), None, None, None)
                    .into();

                let is_borrowed = match param_borrow_kind {
                    ParamBorrowInfo::TemporarySlice => false,
                    ParamBorrowInfo::BorrowedSlice => true,
                    _ => unreachable!(
                        "Slices must produce slice ParamBorrowInfo, found {param_borrow_kind:?}"
                    ),
                };
                // We add the pointer and size for slices:
                method_info
                    .param_conversions
                    .push(format!("{}Slice.ptr", param_info.name).into());
                method_info
                    .param_conversions
                    .push(format!("{}Slice.size", param_info.name).into());

                // Then we make sure to handle clean-up for the slice:
                if is_borrowed {
                    // Is this function borrowing the slice?
                    // I.e., Do we need it alive for at least as long as this function call?
                    method_info
                        .cleanup_expressions
                        .push(format!("{}Slice.garbageCollect();", param_info.name).into());
                } else if slice.lifetime().is_some() {
                    // Is Rust NOT taking ownership?
                    // Then that means we can free this after the function is done.
                    method_info
                        .cleanup_expressions
                        .push(format!("{}Slice.free();", param_info.name).into());
                }

                method_info.slice_params.push(SliceParam {
                    name: param_info.name.clone(),
                    slice_expr,
                });
            } else {
                let alloc = if let hir::Type::Struct(..) = param.ty {
                    method_info.needs_slice_cleanup = true;
                    Some("functionCleanupArena")
                } else {
                    None
                };

                let struct_borrow_info =
                    if let ParamBorrowInfo::Struct(param_info) = param_borrow_kind {
                        Some(converter::StructBorrowContext {
                            use_env: &method.lifetime_env,
                            param_info,
                            is_method: true,
                        })
                    } else {
                        None
                    };
                method_info.param_conversions.push(
                    self.gen_js_to_c_for_type(
                        &param.ty,
                        param_info.name.clone(),
                        struct_borrow_info.as_ref(),
                        alloc,
                        None,
                    )
                    .into(),
                );
            }

            method_info.parameters.push(param_info);
        }

        method_info.return_type = format!(": {}", self.gen_js_return_type_str(&method.output));

        method_info.return_expression = self.gen_c_to_js_for_return_type(&mut method_info, method);

        method_info.method_lifetimes_map = visitor.borrow_map();
        method_info.lifetimes = Some(&method.lifetime_env);

        method_info.method_decl = match &method.attrs.special_method {
            Some(SpecialMethod::Getter(name)) => {
                format!("get {}", self.formatter.fmt_method_field_name(name, method))
            }
            Some(SpecialMethod::Setter(name)) => {
                // Setters cannot have return type annotations
                method_info.return_type = Default::default();
                format!("set {}", self.formatter.fmt_method_field_name(name, method))
            }
            Some(SpecialMethod::Iterable) => "[Symbol.iterator]".to_string(),
            Some(SpecialMethod::Iterator) => "#iteratorNext".to_string(),

            _ if method.param_self.is_none() => {
                format!("static {}", self.formatter.fmt_method_name(method))
            }
            _ => self.formatter.fmt_method_name(method),
        };

        Some(method_info)
    }

    /// If a special method exists inside a structure, opaque, or enum through [`SpecialMethodPresence`],
    /// We need to make sure Javascript can access it.
    ///
    /// This is mostly for iterators, using https://developer.mozilla.org/en-US/docs/Web/JavaScript/Reference/Iteration_protocols
    pub(super) fn generate_special_method(
        &self,
        special_method_presence: &SpecialMethodPresence,
    ) -> SpecialMethodInfo {
        let mut iterator = None;

        if let Some(ref val) = special_method_presence.iterator {
            iterator = Some(self.gen_success_ty(val))
        }

        SpecialMethodInfo {
            iterator,
            typescript: false,
        }
    }
}

#[derive(Default)]
struct ParamInfo<'a> {
    ty: Cow<'a, str>,
    name: Cow<'a, str>,
}

struct SliceParam<'a> {
    name: Cow<'a, str>,
    /// How to convert the JS type into a C slice.
    slice_expr: Cow<'a, str>,
}

#[derive(Default, Template)]
#[template(path = "js/method.js.jinja", escape = "none")]
pub(super) struct MethodInfo<'info> {
    method_output_is_ffi_unit: bool,
    method_decl: String,

    /// Native C method name
    abi_name: String,

    needs_slice_cleanup: bool,

    pub typescript: bool,

    parameters: Vec<ParamInfo<'info>>,
    slice_params: Vec<SliceParam<'info>>,
    param_conversions: Vec<Cow<'info, str>>,

    return_type: String,
    return_expression: Option<Cow<'info, str>>,

    method_lifetimes_map: BTreeMap<hir::Lifetime, BorrowedLifetimeInfo<'info>>,
    lifetimes: Option<&'info LifetimeEnv>,

    alloc_expressions: Vec<Cow<'info, str>>,
    cleanup_expressions: Vec<Cow<'info, str>>,
}

#[derive(Template)]
#[template(path = "js/iterator.js.jinja", escape = "none")]
pub(super) struct SpecialMethodInfo<'a> {
    iterator: Option<Cow<'a, str>>,
    pub typescript: bool,
}

pub(super) struct MethodsInfo<'a> {
    pub methods: Vec<MethodInfo<'a>>,
    pub special_methods: SpecialMethodInfo<'a>,
}

#[derive(Clone)]
pub(super) struct FieldInfo<'info, P: hir::TyPosition> {
    field_name: Cow<'info, str>,
    field_type: &'info Type<P>,
    js_type_name: Cow<'info, str>,
    c_to_js: Cow<'info, str>,
    c_to_js_deref: Cow<'info, str>,
    js_to_c: String,
    maybe_struct_borrow_info: Option<StructBorrowInfo<'info>>,
}

// Helpers used in templates (Askama has restrictions on Rust syntax)

/// Modified from dart backend
fn display_lifetime_edge<'a>(edge: &'a LifetimeEdge) -> Cow<'a, str> {
    let param_name = &edge.param_name;
    match edge.kind {
        // Opaque parameters are just retained as edges
        LifetimeEdgeKind::OpaqueParam => param_name.into(),
        // Slice parameters are constructed from diplomatRuntime.mjs:
        LifetimeEdgeKind::SliceParam => format!("{param_name}Slice").into(),
        // We extract the edge-relevant fields for a borrowed struct lifetime
        LifetimeEdgeKind::StructLifetime(def_env, def_lt) => format!(
            "...{param_name}._fieldsForLifetime{}",
            def_env.fmt_lifetime(def_lt).to_uppercase(),
        )
        .into(),
        _ => unreachable!("Unknown lifetime edge kind {:?}", edge.kind),
    }
}

fn iter_def_lifetimes_matching_use_lt<'a>(
    use_lt: &'a hir::Lifetime,
    info: &'a StructBorrowInfo,
) -> impl Iterator<Item = hir::Lifetime> + 'a {
    info.borrowed_struct_lifetime_map
        .iter()
        .filter(|(_def_lt, use_lts)| use_lts.contains(use_lt))
        .map(|(def_lt, _use_lts)| def_lt)
        .copied()
}

/// Iterate over fields, filtering by fields that actually use lifetimes from `lifetimes`
fn iter_fields_with_lifetimes_from_set<'a, P: hir::TyPosition>(
    fields: &'a [FieldInfo<'a, P>],
    lifetime: &'a hir::Lifetime,
) -> impl Iterator<Item = &'a FieldInfo<'a, P>> + 'a {
    /// Does `ty` use any lifetime from `lifetimes`?
    fn does_type_use_lifetime_from_set<P: hir::TyPosition>(
        ty: &Type<P>,
        lifetime: &hir::Lifetime,
    ) -> bool {
        ty.lifetimes().any(|lt| {
            let hir::MaybeStatic::NonStatic(lt) = lt else {
                panic!("'static not supported in JS backend");
            };
            lt == *lifetime
        })
    }

    fields
        .iter()
        .filter(move |f| does_type_use_lifetime_from_set(f.field_type, lifetime))
}<|MERGE_RESOLUTION|>--- conflicted
+++ resolved
@@ -196,14 +196,6 @@
                 None
             };
 
-<<<<<<< HEAD
-            let conversion = match field.ty {
-                hir::Type::Slice(..) => Some(("...", ".splat()")),
-                _ => None,
-            };
-
-            let js_to_c = self.gen_js_to_c_for_type(&field.ty, format!("this.#{}", field_name.clone()).into(), maybe_struct_borrow_info.as_ref(), alloc.as_deref(), conversion);
-=======
             let field_layout = crate::js::layout::type_size_alignment(&field.ty, self.tcx);
 
             let curr_offset = offsets[i];
@@ -215,33 +207,31 @@
 
             let padding = next_offset - curr_offset - field_layout.size();
 
-            let js_to_c = format!("{}{}{}{}",
-                match &field.ty {
-                    Type::Slice(..) => "...",
-                    _ => "",
+            let padding_str = if padding > 0 {
+                let mut out = format!(",/* Padding for {} */ ", field.name);
+
+                for i in 0..padding {
+                    if i < padding - 1 {
+                        write!(out, "0, ").unwrap();
+                    } else {
+                        write!(out, "0 /* End Padding */").unwrap();
+                    }
+                }
+
+                out
+            } else {
+                "".into()
+            };
+
+            let splat_end = format!(".splat(){padding_str}");
+            let conversion = match field.ty {
+                hir::Type::Slice(..) => {
+                    Some(("...", splat_end.as_str()))
                 },
-                self.gen_js_to_c_for_type(&field.ty, format!("this.#{}", field_name.clone()).into(), maybe_struct_borrow_info.as_ref(), alloc.as_deref()),
-                match &field.ty {
-                    Type::Slice(..) => ".splat()",
-                    _ => ""
-                },
-                if padding > 0 {
-                    let mut out = format!(",/* Padding for {} */ ", field.name);
-
-                    for i in 0..padding {
-                        if i < padding - 1 {
-                            write!(out, "0, ").unwrap();
-                        } else {
-                            write!(out, "0 /* End Padding */").unwrap();
-                        }
-                    }
-
-                    out
-                } else {
-                    "".into()
-                }
-            );
->>>>>>> fbf167b4
+                _ => Some(("", padding_str.as_str())),
+            };
+
+            let js_to_c = self.gen_js_to_c_for_type(&field.ty, format!("this.#{}", field_name.clone()).into(), maybe_struct_borrow_info.as_ref(), alloc.as_deref(), conversion);
 
             FieldInfo {
                 field_name,
