use crate::common::{ErrorStore, FileMap};
use askama::Template;
use diplomat_core::ast::DocsUrlGenerator;
use diplomat_core::hir::TypeContext;
use diplomat_core::hir::{
    self, Lifetime, LifetimeEnv, Lifetimes, MaybeStatic, OpaqueOwner, ReturnType, SelfType,
    StructPathLike, SuccessType, TyPosition, Type, TypeDef, TypeId,
};
use formatter::DartFormatter;
use std::borrow::Cow;
use std::collections::{BTreeMap, BTreeSet};
use std::fmt::{Display, Write};

mod formatter;

/// Run file generation
pub fn run<'cx>(
    tcx: &'cx TypeContext,
    docs_url_generator: &'cx DocsUrlGenerator,
    strip_prefix: Option<String>,
) -> Result<FileMap, Vec<(impl Display + 'cx, String)>> {
    let formatter = DartFormatter::new(tcx, docs_url_generator, strip_prefix);

    let files = FileMap::default();
    let errors = ErrorStore::default();

    let mut directives = BTreeSet::default();
    let mut helper_classes = BTreeMap::default();

    for (id, ty) in tcx.all_types() {
        if ty.attrs().disable {
            continue;
        }

        let (file_name, body) = TyGenContext {
            tcx,
            errors: &errors,
            helper_classes: &mut helper_classes,
            formatter: &formatter,
        }
        .gen(id);

        directives.insert(formatter.fmt_part(&file_name));

        files.add_file(
            file_name,
            render_class(
                body,
                BTreeSet::from_iter([formatter.fmt_part_of_lib()]),
                Default::default(),
            ),
        );
    }

    directives.insert(formatter.fmt_import(
        "dart:core",
        Some("show int, double, bool, String, Object, override"),
    ));
    directives.insert(formatter.fmt_import("dart:convert", None));
    directives.insert(formatter.fmt_import("dart:math", None));
    directives.insert(formatter.fmt_import("dart:core", Some("as core")));
    directives.insert(formatter.fmt_import("dart:ffi", Some("as ffi")));
    directives
        .insert(formatter.fmt_import("package:ffi/ffi.dart", Some("as ffi2 show Arena, calloc")));
    directives.insert(formatter.fmt_import("dart:typed_data", None));
    files.add_file(
        formatter.fmt_file_name("lib"),
        render_class(
            include_str!("../../templates/dart/init.dart").into(),
            directives,
            helper_classes,
        ),
    );

    let errors = errors.take_all();
    if !errors.is_empty() {
        Err(errors)
    } else {
        Ok(files)
    }
}

fn render_class(
    body: String,
    directives: BTreeSet<Cow<'static, str>>,
    helper_classes: BTreeMap<String, String>,
) -> String {
    #[derive(askama::Template)]
    #[template(path = "dart/base.dart.jinja", escape = "none")]
    struct ClassTemplate {
        directives: BTreeSet<Cow<'static, str>>,
        body: String,
        helper_classes: BTreeMap<String, String>,
    }

    ClassTemplate {
        body,
        directives,
        helper_classes,
    }
    .render()
    .unwrap()
}

struct TyGenContext<'a, 'cx> {
    tcx: &'cx TypeContext,
    formatter: &'a DartFormatter<'cx>,
    errors: &'a ErrorStore<'cx, String>,
    helper_classes: &'a mut BTreeMap<String, String>,
}

impl<'a, 'cx> TyGenContext<'a, 'cx> {
    fn gen(&mut self, id: TypeId) -> (String, String) {
        let ty = self.tcx.resolve_type(id);

        let _guard = self.errors.set_context_ty(ty.name().as_str().into());

        let name = self.formatter.fmt_type_name(id);
        (
            self.formatter.fmt_file_name(&name),
            match ty {
                TypeDef::Enum(e) => self.gen_enum(e, id, &name),
                TypeDef::Opaque(o) => self.gen_opaque_def(o, id, &name),
                TypeDef::Struct(s) => self.gen_struct_def(s, id, false, &name, true),
                TypeDef::OutStruct(s) => self.gen_struct_def(s, id, true, &name, false),
                _ => unreachable!("unknown AST/HIR variant"),
            },
        )
    }

    fn gen_enum(&mut self, ty: &'cx hir::EnumDef, id: TypeId, type_name: &str) -> String {
        let methods = ty
            .methods
            .iter()
            .flat_map(|method| self.gen_method_info(id, method, type_name))
            .collect::<Vec<_>>();

        #[derive(Template)]
        #[template(path = "dart/enum.dart.jinja", escape = "none")]
        struct ImplTemplate<'a> {
            ty: &'a hir::EnumDef,
            fmt: &'a DartFormatter<'a>,
            type_name: &'a str,
            methods: &'a [MethodInfo<'a>],
            docs: String,
            is_contiguous: bool,
        }

        ImplTemplate {
            ty,
            fmt: self.formatter,
            type_name,
            methods: methods.as_slice(),
            docs: self.formatter.fmt_docs(&ty.docs),
            is_contiguous: is_contiguous_enum(ty),
        }
        .render()
        .unwrap()
    }

    fn gen_opaque_def(&mut self, ty: &'cx hir::OpaqueDef, id: TypeId, type_name: &str) -> String {
        let methods = ty
            .methods
            .iter()
            .flat_map(|method| self.gen_method_info(id, method, type_name))
            .collect::<Vec<_>>();

        let destructor = self.formatter.fmt_destructor_name(id);

        #[derive(Template)]
        #[template(path = "dart/opaque.dart.jinja", escape = "none")]
        struct ImplTemplate<'a> {
            type_name: &'a str,
            methods: &'a [MethodInfo<'a>],
            docs: String,
            destructor: String,
            lifetimes: &'a LifetimeEnv,
        }

        ImplTemplate {
            type_name,
            methods: methods.as_slice(),
            destructor,
            docs: self.formatter.fmt_docs(&ty.docs),
            lifetimes: &ty.lifetimes,
        }
        .render()
        .unwrap()
    }

    fn gen_struct_def<P: TyPosition>(
        &mut self,
        ty: &'cx hir::StructDef<P>,
        id: TypeId,
        is_out: bool,
        type_name: &str,
        mutable: bool,
    ) -> String {
        let fields = ty
            .fields
            .iter()
            .map(|field| {
                let name = self.formatter.fmt_param_name(field.name.as_str());

                let annotation = match field.ty {
                    hir::Type::Primitive(p) => Some(self.formatter.fmt_primitive_as_ffi(p, false)),
                    hir::Type::Enum(_) => Some(self.formatter.fmt_enum_as_ffi(false)),
                    _ => None,
                };

                let ffi_cast_type_name = if let hir::Type::Slice(s) = field.ty {
                    self.gen_slice(&s).into()
                } else {
                    self.gen_type_name_ffi(&field.ty, true)
                };

                let dart_type_name = self.gen_type_name(&field.ty);

                let c_to_dart = self.gen_c_to_dart_for_type(
                    &field.ty,
                    format!("underlying.{name}").into(),
                    &ty.lifetimes,
                );

                let dart_to_c = if let hir::Type::Slice(..) = &field.ty {
                    let view_expr = self.gen_dart_to_c_for_type(&field.ty, name.clone());
                    vec![
                        format!("final {name}View = {view_expr};"),
                        format!("pointer.ref.{name}._pointer = {name}View.pointer(temp);"),
                        format!("pointer.ref.{name}._length = {name}View.length;"),
                    ]
                } else {
                    vec![format!(
                        "pointer.ref.{name} = {};",
                        self.gen_dart_to_c_for_type(&field.ty, name.clone())
                    )]
                };

                FieldInfo {
                    name,
                    ty: &field.ty,
                    annotation,
                    ffi_cast_type_name,
                    dart_type_name,
                    c_to_dart,
                    dart_to_c,
                }
            })
            .collect::<Vec<_>>();

        let mut methods = ty
            .methods
            .iter()
            .flat_map(|method| self.gen_method_info(id, method, type_name))
            .collect::<Vec<_>>();

        // Non-out structs need to be constructible in Dart
        let default_constructor = if !is_out {
            if let Some(constructor) = methods
                .iter_mut()
                .find(|m| m.declaration.contains(&format!("{type_name}()")))
            {
                // If there's an existing zero-arg constructor, we repurpose it with optional arguments for all fields
                let args = fields
                    .iter()
                    .map(|field| format!("{}? {}", field.dart_type_name, field.name))
                    .collect::<Vec<_>>();
                constructor.declaration =
                    format!("factory {type_name}({{{args}}})", args = args.join(", "));

                let mut r = String::new();
                writeln!(&mut r, "final dart = {type_name}._(result);").unwrap();
                for field in &fields {
                    let name = &field.name;
                    writeln!(&mut r, "if ({name} != null) {{").unwrap();
                    writeln!(&mut r, "  dart.{name} = {name};").unwrap();
                    writeln!(&mut r, "}}").unwrap();
                }
                write!(&mut r, "return dart;").unwrap();
                constructor.return_expression = Some(r.into());

                None
            } else {
                // Otherwise we create a constructor with required values for all fields.
                let args = fields
                    .iter()
                    .map(|field| format!("required this.{}", field.name))
                    .collect::<Vec<_>>();

                Some(format!("{type_name}({{{args}}});", args = args.join(", ")))
            }
        } else {
            None
        };

        #[derive(Template)]
        #[template(path = "dart/struct.dart.jinja", escape = "none")]
        struct ImplTemplate<'a, P: TyPosition> {
            type_name: &'a str,
            default_constructor: Option<String>,
            mutable: bool,
            fields: Vec<FieldInfo<'a, P>>,
            methods: Vec<MethodInfo<'a>>,
            docs: String,
            lifetimes: &'a LifetimeEnv,
        }

        ImplTemplate {
            type_name,
            default_constructor,
            mutable,
            fields,
            methods,
            docs: self.formatter.fmt_docs(&ty.docs),
            lifetimes: &ty.lifetimes,
        }
        .render()
        .unwrap()
    }

    fn gen_method_info(
        &mut self,
        id: TypeId,
        method: &'cx hir::Method,
        type_name: &str,
    ) -> Option<MethodInfo<'cx>> {
        if method.attrs.disable {
            return None;
        }

        // Lifetime handling code
        //
        // XXXManishearth aside from the actual parameter-edge-creation code this
        // code can *probably* be generalized and made into an HIR utility. The struct
        // stuff makes this complicated

        // Lifetimes actually used in the output
        let used_method_lifetimes = method.output.used_method_lifetimes();
        let mut method_lifetimes_map: BTreeMap<_, _> = used_method_lifetimes
            .iter()
            .map(|lt| {
                (
                    *lt,
                    LifetimeInfo {
                        incoming_edges: Vec::new(),
                        all_longer_lifetimes: method
                            .lifetime_env
                            .all_longer_lifetimes(lt)
                            .collect(),
                    },
                )
            })
            .collect();

        // Add a parameter to the method_lifetimes map for any lifetimes it references.
        //
        // This basically boils down to: For each lifetime that is actually relevant to borrowing in this method, check if that
        // lifetime or lifetimes longer than it are used by this parameter. In other words, check if
        // it is possible for data in the return type with this lifetime to have been borrowed from this parameter.
        // If so, add code that will yield the ownership-relevant parts of this object to incoming_edges for that lifetime.
        let mut add_param_to_map = |ty: &hir::Type, param_name: &str| {
            if used_method_lifetimes.is_empty() {
                return;
            }

            // Structs have special handling: structs are purely Dart-side, so if you borrow
            // from a struct, you really are borrowing from the internal fields.
            if let hir::Type::Struct(s) = ty {
                let def = s.resolve(self.tcx);
                for method_lifetime in method_lifetimes_map.values_mut() {
                    // Note that ty.lifetimes()/s.lifetimes() is lifetimes
                    // in the *use* context, i.e. lifetimes on the Type that reference the
                    // indices of the method's lifetime arrays. Their *order* references
                    // the indices of the underlying struct def. We need to link the two,
                    // since the _fields_for_lifetime_foo() methods are named after
                    // the *def* context lifetime.
                    //
                    // Concretely, if we have struct `Foo<'a, 'b>` and our method
                    // accepts `Foo<'x, 'y>`, we need to output _fields_for_lifetime_a()/b not x/y.
                    let def_lifetimes = def.lifetimes.all_lifetimes();
                    let use_lifetimes = s.lifetimes.lifetimes();
                    assert_eq!(def_lifetimes.len(), use_lifetimes.len(), "lifetimes array found on struct def must match lifetime parameters accepted by struct");
                    // the type lifetimes array
                    for (def_lt, use_lt) in def_lifetimes.zip(use_lifetimes) {
                        if let MaybeStatic::NonStatic(use_lt) = use_lt {
                            if method_lifetime.all_longer_lifetimes.contains(&use_lt) {
                                let edge = format!(
                                    "...{param_name}._fields_for_lifetime_{}()",
                                    def.lifetimes.fmt_lifetime(def_lt)
                                );
                                method_lifetime.incoming_edges.push(edge);
                                // Do *not* break the inner loop here: even if we found *one* matching lifetime
                                // in this struct that may not be all of them, there may be some other fields that are borrowed
                            }
                        }
                    }
                }
            } else {
                for method_lifetime in method_lifetimes_map.values_mut() {
                    for lt in ty.lifetimes() {
                        if let MaybeStatic::NonStatic(lt) = lt {
                            if method_lifetime.all_longer_lifetimes.contains(&lt) {
                                let edge = if let hir::Type::Slice(..) = ty {
                                    // Slices make a temporary view type that needs to be attached
                                    // XXXManishearth: this is the wrong variable. We need to grab on to the arena
                                    // and also ensure it's not destroyed.
                                    format!("{param_name}View")
                                } else {
                                    // Everything else makes a direct edge
                                    param_name.into()
                                };
                                method_lifetime.incoming_edges.push(edge);
                                // Break the inner loop: we've already determined this
                                break;
                            }
                        }
                    }
                }
            }
        };

        let _guard = self.errors.set_context_method(
            self.formatter.fmt_type_name_diagnostics(id),
            method.name.as_str().into(),
        );

        let c_method_name = self.formatter.fmt_c_method_name(id, method);

        let mut param_decls_dart = Vec::new();
        let mut param_types_ffi = Vec::new();
        let mut param_types_ffi_cast = Vec::new();
        let mut param_names_ffi = Vec::new();
        let mut param_conversions = Vec::new();

        let mut needs_arena = false;

        if let Some(param_self) = method.param_self.as_ref() {
            add_param_to_map(&param_self.ty.clone().into(), "this");

            param_types_ffi.push(self.gen_self_type_name_ffi(&param_self.ty, false));
            param_types_ffi_cast.push(self.gen_self_type_name_ffi(&param_self.ty, true));
            param_conversions.push(self.gen_dart_to_c_self(&param_self.ty));
            param_names_ffi.push("self".into());
            if matches!(param_self.ty, hir::SelfType::Struct(..)) {
                needs_arena = true;
            }
        }

        let mut slice_conversions = Vec::new();

        for param in method.params.iter() {
            let param_name = self.formatter.fmt_param_name(param.name.as_str());
            add_param_to_map(&param.ty, &param_name);

            param_decls_dart.push(format!("{} {param_name}", self.gen_type_name(&param.ty)));

            let param_type_ffi = self.gen_type_name_ffi(&param.ty, false);
            let param_type_ffi_cast = self.gen_type_name_ffi(&param.ty, true);

            if let hir::Type::Slice(..) = &param.ty {
                // Two args on the ABI: pointer and size
                param_types_ffi.push(self.formatter.fmt_pointer(&param_type_ffi).into());
                param_types_ffi_cast.push(self.formatter.fmt_pointer(&param_type_ffi_cast).into());
                param_names_ffi.push(format!("{param_name}Data").into());

                param_types_ffi.push(self.formatter.fmt_usize(false).into());
                param_types_ffi_cast.push(self.formatter.fmt_usize(true).into());
                param_names_ffi.push(format!("{param_name}Length").into());

                let view_expr = self.gen_dart_to_c_for_type(&param.ty, param_name.clone());

                slice_conversions.push(format!("final {param_name}View = {view_expr};"));
                needs_arena = true;
                param_conversions.push(format!("{param_name}View.pointer(temp)").into());
                param_conversions.push(format!("{param_name}View.length").into());
            } else {
                if matches!(param.ty, hir::Type::Struct(..)) {
                    needs_arena = true;
                }
                param_types_ffi.push(param_type_ffi);
                param_types_ffi_cast.push(param_type_ffi_cast);
                param_conversions.push(self.gen_dart_to_c_for_type(&param.ty, param_name.clone()));
                param_names_ffi.push(param_name);
            }
        }

        if method.output.is_writeable() {
            param_conversions.push("writeable._underlying".into());
            param_types_ffi.push(
                self.formatter
                    .fmt_pointer(self.formatter.fmt_opaque())
                    .into(),
            );
            param_types_ffi_cast.push(
                self.formatter
                    .fmt_pointer(self.formatter.fmt_opaque())
                    .into(),
            );
            param_names_ffi.push("writeable".into());
            self.helper_classes.insert(
                "writeable".into(),
                include_str!("../../templates/dart/writeable.dart").into(),
            );
        }

        let return_ty = self.gen_return_type_name(&method.output);
        let return_type_ffi = self.gen_return_type_name_ffi(&method.output, false);
        let return_type_ffi_cast = self.gen_return_type_name_ffi(&method.output, true);

        let return_expression =
            self.gen_c_to_dart_for_return_type(&method.output, &method.lifetime_env);

        let params = param_decls_dart.join(", ");

        let declaration = if method.param_self.is_none() {
            // Constructor
            if return_ty == type_name {
                if let Some(name) = self.formatter.fmt_constructor_name(method) {
                    format!("factory {type_name}.{name}({params})")
                } else {
                    format!("factory {type_name}({params})")
                }
            // Static field
            } else if params.is_empty()
                && !matches!(
                    method.output,
                    hir::ReturnType::Fallible(..) | hir::ReturnType::Infallible(SuccessType::Unit)
                )
                && return_ty != "bool"
            {
                let method_name = self
                    .formatter
                    .fmt_constructor_name(method)
                    .unwrap_or("singleton".into());
                format!("static final {return_ty} {method_name} = ()")
            // Static method
            } else {
                let method_name = self.formatter.fmt_method_name(method);
                format!("static {return_ty} {method_name}({params})")
            }
        // Getter
        } else if method.params.is_empty()
            // Returns some value
            && !method.output.is_unit()
            // If it returns a bool it has be a `isFoo`, otherwise the bool might be a success flag of a side effect
            && (return_ty != "bool" || method.name.as_str().starts_with("is"))
            // Conversions are not getters according to the style guide
            && !(method.name.as_str().starts_with("to") || method.name.as_str().starts_with("into"))
            // Mutates
            && !method.name.as_str().starts_with("enable")
            // Clone and build are not getters according to the style guide, and next is usually not pure
            && !["clone", "next", "build"].contains(&method.name.as_str())
        {
            let method_name = self.formatter.fmt_method_name(method);
            format!("{return_ty} get {method_name}")
        // Setter
        } else if method.name.as_str().starts_with("set_")
            && method.params.len() == 1
            && method.output.is_unit()
            // The corresponding getter exists, as required by the style guide
            && self
                .tcx
                .resolve_type(id)
                .methods()
                .iter()
                .any(|m| m.name.as_str() == method.name.as_str().strip_prefix("set_").unwrap())
        {
            let method_name = self.formatter.fmt_setter_name(method);
            format!("set {method_name}({params})")
        } else if method.name.as_str() == "to_string"
            && method.output.is_writeable()
            && params.is_empty()
        {
            "@override\n  String toString()".to_string()
        } else if method.name.as_str() == "get"
            && !method.output.is_unit()
            && method.params.len() == 1
        {
            format!("{return_ty} operator []({params})")
        } else {
            let method_name = self.formatter.fmt_method_name(method);
            format!("{return_ty} {method_name}({params})")
        };

        let mut docs = self.formatter.fmt_docs(&method.docs);

        if let hir::ReturnType::Fallible(_, e) = &method.output {
            write!(
                &mut docs,
                "\n///\n/// Throws [{}] on failure.",
                &if let Some(e) = e {
                    self.gen_type_name(e)
                } else {
                    "VoidError".into()
                },
            )
            .unwrap();
        }

        Some(MethodInfo {
            method,
            docs,
            declaration,
            c_method_name,
            param_types_ffi,
            param_types_ffi_cast,
            param_names_ffi,
            return_type_ffi,
            return_type_ffi_cast,
            slice_conversions,
            needs_arena,
            param_conversions,
            return_expression,
            lifetimes: &method.lifetime_env,
            method_lifetimes_map,
        })
    }

    /// Generates a type's Dart type.
    fn gen_type_name<P: TyPosition>(&mut self, ty: &Type<P>) -> Cow<'cx, str> {
        match *ty {
            Type::Primitive(prim) => self.formatter.fmt_primitive_as_ffi(prim, true).into(),
            Type::Opaque(ref op) => {
                let op_id = op.tcx_id.into();
                let type_name = self.formatter.fmt_type_name(op_id);

                if self.tcx.resolve_type(op_id).attrs().disable {
                    self.errors
                        .push_error(format!("Found usage of disabled type {type_name}"))
                }
                let ret = if op.is_optional() {
                    self.formatter.fmt_nullable(&type_name).into()
                } else {
                    type_name
                };

                ret.into_owned().into()
            }
            Type::Struct(ref st) => {
                let id = st.id();
                let type_name = self.formatter.fmt_type_name(id);
                if self.tcx.resolve_type(id).attrs().disable {
                    self.errors
                        .push_error(format!("Found usage of disabled type {type_name}"))
                }
                type_name
            }
            Type::Enum(ref e) => {
                let id = e.tcx_id.into();
                let type_name = self.formatter.fmt_type_name(id);
                if self.tcx.resolve_type(id).attrs().disable {
                    self.errors
                        .push_error(format!("Found usage of disabled type {type_name}"))
                }
                type_name
            }
            Type::Slice(hir::Slice::Str(..)) => self.formatter.fmt_string().into(),
            Type::Slice(hir::Slice::Primitive(_, p)) => {
                self.formatter.fmt_primitive_list_type(p).into()
            }
            _ => unreachable!("unknown AST/HIR variant"),
        }
    }

    /// Generates a return type's Dart type.
    fn gen_return_type_name(&mut self, result_ty: &ReturnType) -> Cow<'cx, str> {
        match *result_ty {
<<<<<<< HEAD
            ReturnType::Infallible(None) => self.formatter.fmt_void().into(),
            ReturnType::Infallible(Some(ref ty)) => match ty {
                SuccessType::Writeable => self.formatter.fmt_string().into(),
                SuccessType::OutType(o) => self.gen_type_name(o),
                &_ => unreachable!("unknown AST/HIR variant"),
            },
            ReturnType::Fallible(ref ok, _) => match ok {
                Some(SuccessType::Writeable) => self.formatter.fmt_string().into(),
                None => self.formatter.fmt_void().into(),
                Some(SuccessType::OutType(o)) => self.gen_type_name(o),
                &Some(_) => unreachable!("unknown AST/HIR variant"),
            },
            ReturnType::Option(ref ok) => match ok {
                SuccessType::Writeable => self.formatter.fmt_nullable(self.formatter.fmt_string()),
                SuccessType::OutType(o) => self.formatter.fmt_nullable(&self.gen_type_name(o)),
                _ => unreachable!("unknown AST/HIR variant"),
            }
            .into(),
=======
            ReturnType::Infallible(SuccessType::Unit)
            | ReturnType::Fallible(SuccessType::Unit, _) => self.formatter.fmt_void().into(),
            ReturnType::Infallible(SuccessType::Writeable)
            | ReturnType::Fallible(SuccessType::Writeable, _) => self.formatter.fmt_string().into(),
            ReturnType::Infallible(SuccessType::OutType(ref o))
            | ReturnType::Fallible(SuccessType::OutType(ref o), _) => self.gen_type_name(o),
            _ => unreachable!("unknown AST/HIR variant"),
>>>>>>> 870e04f7
        }
    }

    /// Generates a type's Dart FFI type.
    fn gen_type_name_ffi<P: TyPosition>(&mut self, ty: &Type<P>, cast: bool) -> Cow<'cx, str> {
        match *ty {
            Type::Primitive(prim) => self.formatter.fmt_primitive_as_ffi(prim, cast).into(),
            Type::Opaque(ref op) => {
                let op_id = op.tcx_id.into();
                let type_name = self.formatter.fmt_type_name(op_id);
                if self.tcx.resolve_type(op_id).attrs().disable {
                    self.errors
                        .push_error(format!("Found usage of disabled type {type_name}"))
                }
                self.formatter
                    .fmt_pointer(self.formatter.fmt_opaque())
                    .into()
            }
            Type::Struct(ref st) => {
                let id = st.id();
                let type_name = self.formatter.fmt_type_name(id);
                if self.tcx.resolve_type(id).attrs().disable {
                    self.errors
                        .push_error(format!("Found usage of disabled type {type_name}"))
                }
                format!("_{type_name}Ffi").into()
            }
            Type::Enum(ref e) => {
                let id = e.tcx_id.into();
                let type_name = self.formatter.fmt_type_name(id);
                if self.tcx.resolve_type(id).attrs().disable {
                    self.errors
                        .push_error(format!("Found usage of disabled type {type_name}"))
                }
                self.formatter.fmt_enum_as_ffi(cast).into()
            }
            Type::Slice(hir::Slice::Str(
                _,
                hir::StringEncoding::UnvalidatedUtf8 | hir::StringEncoding::Utf8,
            )) => self.formatter.fmt_utf8_primitive().into(),
            Type::Slice(hir::Slice::Str(_, hir::StringEncoding::UnvalidatedUtf16)) => {
                self.formatter.fmt_utf16_primitive().into()
            }
            Type::Slice(hir::Slice::Primitive(_, p)) => {
                self.formatter.fmt_primitive_as_ffi(p, false).into()
            }
            _ => unreachable!("unknown AST/HIR variant"),
        }
    }

    /// Generates the Dart FFI type name of a return type.
    fn gen_return_type_name_ffi(&mut self, result_ty: &ReturnType, cast: bool) -> Cow<'cx, str> {
        match *result_ty {
            ReturnType::Infallible(SuccessType::Unit) => if cast {
                self.formatter.fmt_void()
            } else {
                self.formatter.fmt_ffi_void()
            }
            .into(),
            ReturnType::Infallible(SuccessType::Writeable) => if cast {
                self.formatter.fmt_void()
            } else {
                self.formatter.fmt_ffi_void()
            }
            .into(),
            ReturnType::Infallible(SuccessType::OutType(ref o)) => {
                if let hir::OutType::Slice(s) = o {
                    self.gen_slice(s).into()
                } else {
                    self.gen_type_name_ffi(o, cast)
                }
<<<<<<< HEAD
                .into(),
                SuccessType::OutType(o) => {
                    if let hir::OutType::Slice(s) = o {
                        self.gen_slice(s).into()
                    } else {
                        self.gen_type_name_ffi(o, cast)
                    }
                }
                &_ => unreachable!("unknown AST/HIR variant"),
            },
            ReturnType::Fallible(ref ok, ref err) => self
                .gen_result(ok.as_ref().and_then(SuccessType::as_type), err.as_ref())
                .into(),
            ReturnType::Option(ref ty) => self.gen_result(ty.as_type(), None).into(),
=======
            }
            ReturnType::Fallible(ref ok, ref err) => {
                self.gen_result(ok.as_type(), err.as_ref()).into()
            }
            _ => unreachable!("unknown AST/HIR variant"),
>>>>>>> 870e04f7
        }
    }

    /// Generates a self type's Dart FFI type.
    fn gen_self_type_name_ffi(&self, ty: &SelfType, cast: bool) -> Cow<'cx, str> {
        match ty {
            SelfType::Opaque(_) => self
                .formatter
                .fmt_pointer(self.formatter.fmt_opaque())
                .into(),
            SelfType::Struct(s) => format!("_{}Ffi", s.resolve(self.tcx).name.as_str()).into(),
            SelfType::Enum(_) => self.formatter.fmt_enum_as_ffi(cast).into(),
            _ => unreachable!("unknown AST/HIR variant"),
        }
    }

    /// Generates an FFI expression for a self type.
    fn gen_dart_to_c_self(&self, ty: &SelfType) -> Cow<'static, str> {
        match *ty {
            SelfType::Enum(ref e) if is_contiguous_enum(e.resolve(self.tcx)) => "index".into(),
            SelfType::Struct(..) => "_pointer(temp)".into(),
            SelfType::Opaque(..) | SelfType::Enum(..) => "_underlying".into(),
            _ => unreachable!("unknown AST/HIR variant"),
        }
    }

    /// Generates an FFI expression for a type.
    fn gen_dart_to_c_for_type<P: TyPosition>(
        &mut self,
        ty: &Type<P>,
        dart_name: Cow<'cx, str>,
    ) -> Cow<'cx, str> {
        match *ty {
            Type::Primitive(..) => dart_name.clone(),
            Type::Opaque(ref op) if op.is_optional() => format!(
                // Note: {dart_name} == null ? 0 : {dart_name}.underlying
                // will not work for struct fields since Dart can't guarantee the
                // null check will be unchanged between the two accesses.
                "{dart_name}?._underlying ?? ffi.Pointer.fromAddress(0)"
            )
            .into(),
            Type::Enum(ref e) if is_contiguous_enum(e.resolve(self.tcx)) => {
                format!("{dart_name}.index").into()
            }
            Type::Struct(..) => format!("{dart_name}._pointer(temp)").into(),
            Type::Opaque(..) | Type::Enum(..) => format!("{dart_name}._underlying").into(),
            Type::Slice(hir::Slice::Str(
                _,
                hir::StringEncoding::UnvalidatedUtf8 | hir::StringEncoding::Utf8,
            )) => format!("{dart_name}.utf8View").into(),
            Type::Slice(hir::Slice::Str(_, hir::StringEncoding::UnvalidatedUtf16)) => {
                format!("{dart_name}.utf16View").into()
            }
            Type::Slice(hir::Slice::Primitive(_, p)) => format!(
                "{dart_name}{view}",
                view = self.formatter.fmt_primitive_list_view(p)
            )
            .into(),
            _ => unreachable!("unknown AST/HIR variant"),
        }
    }

    /// Generate the name of a single lifetime edge array
    ///
    /// FIXME(Manishearth): this may need to belong in  fmt.rs
    fn gen_single_edge(&self, lifetime: Lifetime, lifetime_env: &LifetimeEnv) -> Cow<'static, str> {
        format!("edge_{}", lifetime_env.fmt_lifetime(lifetime)).into()
    }

    /// Make a list of edge arrays, one for every lifetime in a Lifetimes
    ///
    /// Will generate with a leading `, `, so will look something like `, edge_a, edge_b, ...`
    fn gen_lifetimes_edge_list(&self, lifetimes: &Lifetimes, lifetime_env: &LifetimeEnv) -> String {
        let mut ret = String::new();
        for lt in lifetimes.lifetimes() {
            if let MaybeStatic::NonStatic(lt) = lt {
                // We only generate a single edge in the list per lifetime, despite transitivity
                //
                // This is because we plan to handle transitivity when constructing these edge arrays,
                // e.g. if `'a: 'b`, `edge_a` will already contain the relevant bits from `edge_b`.
                //
                // This lets us do things like not generate edge_b if it's not actually relevant for returning.
                write!(ret, ", {}", self.gen_single_edge(lt, lifetime_env)).unwrap();
            } else {
                write!(ret, ", []").unwrap();
            }
        }
        ret
    }

    /// Generates a Dart expression for a type.
    fn gen_c_to_dart_for_type<P: TyPosition>(
        &mut self,
        ty: &Type<P>,
        var_name: Cow<'cx, str>,
        lifetime_env: &LifetimeEnv,
    ) -> Cow<'cx, str> {
        match *ty {
            Type::Primitive(..) => var_name,
            Type::Opaque(ref op) => {
                let id = op.tcx_id.into();
                let type_name = self.formatter.fmt_type_name(id);

                let (owned, self_edge) = if let Some(lt) = op.owner.lifetime() {
                    if let MaybeStatic::NonStatic(lt) = lt {
                        (false, self.gen_single_edge(lt, lifetime_env))
                    } else {
                        // 'statics are still not owned and should not register finalizers
                        // but they also have no lifetime edges
                        (false, "[]".into())
                    }
                } else {
                    (true, "[]".into())
                };
                let edges = self.gen_lifetimes_edge_list(&op.lifetimes, lifetime_env);
                if op.is_optional() {
                    format!("{var_name}.address == 0 ? null : {type_name}._({var_name}, {owned}, {self_edge}{edges})").into()
                } else {
                    format!("{type_name}._({var_name}, {owned}, {self_edge}{edges})").into()
                }
            }
            Type::Struct(ref st) => {
                let id = st.id();
                let type_name = self.formatter.fmt_type_name(id);
                // TODO (#406) use correct edges here
                let edges = st.lifetimes().lifetimes().map(|_| ", []").collect::<Vec<_>>().join("");

                format!("{type_name}._({var_name}{edges})").into()
            }
            Type::Enum(ref e) if is_contiguous_enum(e.resolve(self.tcx)) => {
                let id = e.tcx_id.into();
                let type_name = self.formatter.fmt_type_name(id);
                format!("{type_name}.values[{var_name}]").into()
            }
            Type::Enum(ref e) => {
                let id = e.tcx_id.into();
                let type_name = self.formatter.fmt_type_name(id);
                format!("{type_name}.values.firstWhere((v) => v._underlying == {var_name})").into()
            }
            // As we only get borrowed slices from the FFI, we always have to copy.
            Type::Slice(hir::Slice::Str(_, hir::StringEncoding::UnvalidatedUtf8 | hir::StringEncoding::Utf8)) =>
                format!("Utf8Decoder().convert({var_name}._pointer.asTypedList({var_name}._length))").into(),
            Type::Slice(hir::Slice::Str(_, hir::StringEncoding::UnvalidatedUtf16)) =>
                format!("core.String.fromCharCodes({var_name}._pointer.asTypedList({var_name}._length))").into(),
            Type::Slice(hir::Slice::Primitive(_, hir::PrimitiveType::IntSize(_))) =>
                format!("core.Iterable.generate({var_name}._length).map((i) => {var_name}._pointer[i]).toList(growable: false)").into(),
            Type::Slice(..) => format!("{var_name}._pointer.asTypedList({var_name}._length)").into(),
            _ => unreachable!("unknown AST/HIR variant"),
        }
    }

    /// Generates a Dart expressions for a return type.
    fn gen_c_to_dart_for_return_type(
        &mut self,
        result_ty: &ReturnType,
        lifetime_env: &LifetimeEnv,
    ) -> Option<Cow<'cx, str>> {
        match *result_ty {
            ReturnType::Infallible(SuccessType::Unit) => None,
            ReturnType::Infallible(SuccessType::Writeable) => {
                // Note: the `writeable` variable is initialized in the template
                Some("return writeable.finalize();".into())
            }
            ReturnType::Infallible(SuccessType::OutType(ref out_ty)) => Some(
                format!(
                    "return {};",
                    self.gen_c_to_dart_for_type(out_ty, "result".into(), lifetime_env)
                )
                .into(),
            ),
            ReturnType::Fallible(ref ok, ref err) => {
                let err_conversion = match err {
                    Some(o) => {
                        self.gen_c_to_dart_for_type(o, "result.union.err".into(), lifetime_env)
                    }
                    None => "VoidError()".into(),
                };
                let err_check =
                    format!("if (!result.isOk) {{\n  throw {err_conversion};\n}}").into();
                let ok_conversion = match ok {
                    // Note: the `writeable` variable is initialized in the template
                    SuccessType::Writeable => "writeable.finalize()".into(),
                    SuccessType::OutType(o) => {
                        self.gen_c_to_dart_for_type(o, "result.union.ok".into(), lifetime_env)
                    }
                    SuccessType::Unit => return Some(err_check),
                    _ => unreachable!("unknown AST/HIR variant"),
                };
                Some(format!("{err_check}\nreturn {ok_conversion};").into())
            }
<<<<<<< HEAD
            ReturnType::Option(ref ty) => {
                let ok_conversion = match ty {
                    // Note: the `writeable` variable is initialized in the template
                    SuccessType::Writeable => "writeable.finalize()".into(),
                    SuccessType::OutType(o) => {
                        self.gen_c_to_dart_for_type(o, "result.union.ok".into(), lifetime_env)
                    }
                    _ => unreachable!("unknown AST/HIR variant"),
                };
                Some(
                    format!("if (!result.isOk) {{\n  return null;\n}}\nreturn {ok_conversion};")
                        .into(),
                )
            }
            ReturnType::Infallible(Some(_)) => unreachable!("unknown AST/HIR variant"),
=======
            _ => unreachable!("unknown AST/HIR variant"),
>>>>>>> 870e04f7
        }
    }

    /// Generates a Dart helper class for a slice type.
    fn gen_slice(&mut self, slice: &hir::Slice) -> &'static str {
        let slice_ty = match slice {
            hir::Slice::Str(
                _,
                hir::StringEncoding::UnvalidatedUtf8 | hir::StringEncoding::Utf8,
            ) => self.formatter.fmt_utf8_slice_type(),
            hir::Slice::Str(_, hir::StringEncoding::UnvalidatedUtf16) => {
                self.formatter.fmt_utf16_slice_type()
            }
            hir::Slice::Primitive(_, p) => self.formatter.fmt_slice_type(*p),
            _ => unreachable!("unknown AST/HIR variant"),
        };

        let ffi_type = match slice {
            hir::Slice::Str(
                _,
                hir::StringEncoding::UnvalidatedUtf8 | hir::StringEncoding::Utf8,
            ) => self.formatter.fmt_utf8_primitive(),
            hir::Slice::Str(_, hir::StringEncoding::UnvalidatedUtf16) => {
                self.formatter.fmt_utf16_primitive()
            }
            hir::Slice::Primitive(_, p) => self.formatter.fmt_primitive_as_ffi(*p, false),
            _ => unreachable!("unknown AST/HIR variant"),
        };

        #[derive(askama::Template)]
        #[template(path = "dart/slice.dart.jinja", escape = "none")]
        struct SliceTemplate {
            ffi_type: &'static str,
            slice_ty: &'static str,
        }

        self.helper_classes.insert(
            slice_ty.into(),
            SliceTemplate { ffi_type, slice_ty }.render().unwrap(),
        );

        slice_ty
    }

    /// Generates a Dart helper class for a result type.
    fn gen_result(&mut self, ok: Option<&hir::OutType>, err: Option<&hir::OutType>) -> String {
        let name = format!(
            "_Result{}{}",
            &self
                .formatter
                .fmt_type_as_ident(ok.map(|o| self.gen_type_name_ffi(o, false)).as_deref()),
            &self
                .formatter
                .fmt_type_as_ident(err.map(|o| self.gen_type_name_ffi(o, false)).as_deref())
        );

        if self.helper_classes.contains_key(&name) {
            return name;
        }

        let decls = [ok.map(|o| (o, "ok")), err.map(|o| (o, "err"))]
            .into_iter()
            .flatten()
            .map(|(o, field_name)| {
                format!(
                    "{}external {} {field_name};",
                    match o {
                        hir::OutType::Primitive(p) => {
                            format!("@{}()\n", self.formatter.fmt_primitive_as_ffi(*p, false))
                        }
                        hir::OutType::Enum(_) =>
                            format!("@{}()\n", self.formatter.fmt_enum_as_ffi(false)),
                        _ => String::new(),
                    },
                    { self.gen_type_name_ffi(o, true) }
                )
            })
            .collect();

        #[derive(askama::Template)]
        #[template(path = "dart/result.dart.jinja", escape = "none")]
        struct ResultTemplate {
            name: String,
            decls: Vec<String>,
        }

        self.helper_classes.insert(
            name.clone(),
            ResultTemplate {
                name: name.clone(),
                decls,
            }
            .render()
            .unwrap(),
        );

        name
    }
}

fn is_contiguous_enum(ty: &hir::EnumDef) -> bool {
    ty.variants
        .iter()
        .enumerate()
        .all(|(i, v)| i as isize == v.discriminant)
}

/// Everything needed for rendering a method.
struct MethodInfo<'a> {
    /// HIR of the method being rendered
    method: &'a hir::Method,
    /// Docs
    docs: String,
    /// The declaration (everything before the parameter list)
    declaration: String,
    /// The C method name
    c_method_name: Cow<'a, str>,

    // The types for the FFI declaration. The uncast types are the types
    // from the `dart:ffi` package, the cast types are native Dart types.
    param_types_ffi: Vec<Cow<'a, str>>,
    param_types_ffi_cast: Vec<Cow<'a, str>>,
    param_names_ffi: Vec<Cow<'a, str>>,
    return_type_ffi: Cow<'a, str>,
    return_type_ffi_cast: Cow<'a, str>,

    /// Conversion code for Dart arguments to slice helper structs
    slice_conversions: Vec<String>,
    /// The invocation of the Rust method might need temporary allocations,
    /// for which we use a Dart Arena type.
    needs_arena: bool,

    /// Conversion code for each parameter
    param_conversions: Vec<Cow<'a, str>>,

    /// If the function has a return value, the Dart code for the conversion. Assumes that
    /// the C function return value is saved to a variable named `result` or that the
    /// writeable, if present, is saved to a variable named `writeable`.
    return_expression: Option<Cow<'a, str>>,

    lifetimes: &'a LifetimeEnv,
    /// Maps each (used in the output) method lifetime to a list of parameters
    /// it borrows from. The parameter list may contain the parameter name,
    /// an internal slice View that was temporarily constructed, or
    /// a spread of a struct's `_fields_for_lifetime_foo()` method.
    method_lifetimes_map: BTreeMap<Lifetime, LifetimeInfo>,
}

struct LifetimeInfo {
    // Initializers for all inputs to the edge array from
    incoming_edges: Vec<String>,
    // All lifetimes longer than this. When this lifetime is borrowed from, data corresponding to
    // the other lifetimes may also be borrowed from.
    all_longer_lifetimes: BTreeSet<Lifetime>,
}

struct FieldInfo<'a, P: TyPosition> {
    name: Cow<'a, str>,
    ty: &'a Type<P>,
    annotation: Option<&'static str>,
    ffi_cast_type_name: Cow<'a, str>,
    dart_type_name: Cow<'a, str>,
    c_to_dart: Cow<'a, str>,
    dart_to_c: Vec<String>,
}

// Helpers used in templates (Askama has restrictions on Rust syntax)

/// Convert an iterator to btreeset
fn iterator_to_btreeset<T: Ord>(i: impl Iterator<Item = T>) -> BTreeSet<T> {
    i.collect()
}

/// Turn a set of lifetimes into a nice comma separated list
fn display_lifetime_list(env: &LifetimeEnv, set: &BTreeSet<Lifetime>) -> String {
    if set.len() <= 1 {
        String::new()
    } else {
        set.iter()
            .map(|i| env.fmt_lifetime(i))
            .collect::<Vec<_>>()
            .join(", ")
    }
}

/// Iterate over fields, filtering by fields that actually use lifetimes from `lifetimes`
fn iter_fields_with_lifetimes_from_set<'a, P: TyPosition>(
    fields: &'a [FieldInfo<'a, P>],
    lifetimes: &'a BTreeSet<Lifetime>,
) -> impl Iterator<Item = &'a FieldInfo<'a, P>> + 'a {
    /// Does `ty` use any lifetime from `lifetimes`?
    fn does_type_use_lifetime_from_set<P: TyPosition>(
        ty: &Type<P>,
        lifetimes: &BTreeSet<Lifetime>,
    ) -> bool {
        for lt in ty.lifetimes() {
            if let MaybeStatic::NonStatic(lt) = lt {
                if lifetimes.contains(&lt) {
                    return true;
                }
            }
        }
        false
    }

    fields
        .iter()
        .filter(move |f| does_type_use_lifetime_from_set(f.ty, lifetimes))
}<|MERGE_RESOLUTION|>--- conflicted
+++ resolved
@@ -665,34 +665,21 @@
     /// Generates a return type's Dart type.
     fn gen_return_type_name(&mut self, result_ty: &ReturnType) -> Cow<'cx, str> {
         match *result_ty {
-<<<<<<< HEAD
-            ReturnType::Infallible(None) => self.formatter.fmt_void().into(),
-            ReturnType::Infallible(Some(ref ty)) => match ty {
-                SuccessType::Writeable => self.formatter.fmt_string().into(),
-                SuccessType::OutType(o) => self.gen_type_name(o),
-                &_ => unreachable!("unknown AST/HIR variant"),
-            },
-            ReturnType::Fallible(ref ok, _) => match ok {
-                Some(SuccessType::Writeable) => self.formatter.fmt_string().into(),
-                None => self.formatter.fmt_void().into(),
-                Some(SuccessType::OutType(o)) => self.gen_type_name(o),
-                &Some(_) => unreachable!("unknown AST/HIR variant"),
-            },
-            ReturnType::Option(ref ok) => match ok {
-                SuccessType::Writeable => self.formatter.fmt_nullable(self.formatter.fmt_string()),
-                SuccessType::OutType(o) => self.formatter.fmt_nullable(&self.gen_type_name(o)),
-                _ => unreachable!("unknown AST/HIR variant"),
-            }
-            .into(),
-=======
             ReturnType::Infallible(SuccessType::Unit)
             | ReturnType::Fallible(SuccessType::Unit, _) => self.formatter.fmt_void().into(),
             ReturnType::Infallible(SuccessType::Writeable)
             | ReturnType::Fallible(SuccessType::Writeable, _) => self.formatter.fmt_string().into(),
             ReturnType::Infallible(SuccessType::OutType(ref o))
             | ReturnType::Fallible(SuccessType::OutType(ref o), _) => self.gen_type_name(o),
+            ReturnType::Option(SuccessType::Writeable) => self
+                .formatter
+                .fmt_nullable(self.formatter.fmt_string())
+                .into(),
+            ReturnType::Option(SuccessType::Unit) => todo!(),
+            ReturnType::Option(SuccessType::OutType(ref o)) => {
+                self.formatter.fmt_nullable(&self.gen_type_name(o)).into()
+            }
             _ => unreachable!("unknown AST/HIR variant"),
->>>>>>> 870e04f7
         }
     }
 
@@ -764,28 +751,12 @@
                 } else {
                     self.gen_type_name_ffi(o, cast)
                 }
-<<<<<<< HEAD
-                .into(),
-                SuccessType::OutType(o) => {
-                    if let hir::OutType::Slice(s) = o {
-                        self.gen_slice(s).into()
-                    } else {
-                        self.gen_type_name_ffi(o, cast)
-                    }
-                }
-                &_ => unreachable!("unknown AST/HIR variant"),
-            },
-            ReturnType::Fallible(ref ok, ref err) => self
-                .gen_result(ok.as_ref().and_then(SuccessType::as_type), err.as_ref())
-                .into(),
-            ReturnType::Option(ref ty) => self.gen_result(ty.as_type(), None).into(),
-=======
             }
             ReturnType::Fallible(ref ok, ref err) => {
                 self.gen_result(ok.as_type(), err.as_ref()).into()
             }
+            ReturnType::Option(ref ty) => self.gen_result(ty.as_type(), None).into(),
             _ => unreachable!("unknown AST/HIR variant"),
->>>>>>> 870e04f7
         }
     }
 
@@ -976,7 +947,6 @@
                 };
                 Some(format!("{err_check}\nreturn {ok_conversion};").into())
             }
-<<<<<<< HEAD
             ReturnType::Option(ref ty) => {
                 let ok_conversion = match ty {
                     // Note: the `writeable` variable is initialized in the template
@@ -991,10 +961,7 @@
                         .into(),
                 )
             }
-            ReturnType::Infallible(Some(_)) => unreachable!("unknown AST/HIR variant"),
-=======
             _ => unreachable!("unknown AST/HIR variant"),
->>>>>>> 870e04f7
         }
     }
 
