--- conflicted
+++ resolved
@@ -651,35 +651,12 @@
             Type::Opaque(..) | Type::Struct(..) | Type::Enum(..) => {
                 format!("{dart_name}._underlying").into()
             }
-<<<<<<< HEAD
-            // Utf-8 will always need to be reallocated. Currently `allocConvert` requires two allocations.
-            // https://github.com/dart-lang/sdk/issues/49470
-            Type::Slice(hir::Slice::Str(
-                _,
-                hir::StringEncoding::UnvalidatedUtf8 | hir::StringEncoding::Utf8,
-            )) => format!(
-                "Utf8Encoder().allocConvert({allocator}, {dart_name}, length: {length})",
-                allocator = allocator.unwrap(),
-                length = slice_length.unwrap()
-            )
-            .into(),
-            // Utf-16 currently cannot be borrowed:
-            // https://github.com/dart-lang/sdk/issues/39787
-            Type::Slice(hir::Slice::Str(_, hir::StringEncoding::UnvalidatedUtf16)) => format!(
-                "{dart_name}.copy({allocator})",
-                allocator = allocator.unwrap()
-            )
-            .into(),
-            // These types have typed lists in Dart which we'll eventually be able to borrow from.
-            // https://github.com/dart-lang/sdk/issues/44589
-=======
-            Type::Slice(hir::Slice::Str(_, hir::StringEncoding::UnvalidatedUtf8)) => {
+            Type::Slice(hir::Slice::Str(_, hir::StringEncoding::UnvalidatedUtf8 | hir::StringEncoding::Utf8)) => {
                 format!("{dart_name}.utf8View;").into()
             }
             Type::Slice(hir::Slice::Str(_, hir::StringEncoding::UnvalidatedUtf16)) => {
                 format!("{dart_name}.utf16View;").into()
             }
->>>>>>> 5e392d59
             Type::Slice(hir::Slice::Primitive(
                 _,
                 hir::PrimitiveType::Int(_) | hir::PrimitiveType::Float(_),
@@ -730,7 +707,7 @@
                 format!("{type_name}.values.firstWhere((v) => v._underlying == {var_name})").into()
             }
             // As we only get borrowed slices from the FFI, we always have to copy.
-            Type::Slice(hir::Slice::Str(_, hir::StringEncoding::UnvalidatedUtf8)) =>
+            Type::Slice(hir::Slice::Str(_, hir::StringEncoding::UnvalidatedUtf8 | hir::StringEncoding::Utf8)) =>
                 format!("Utf8Decoder().convert({var_name}._pointer.asTypedList({var_name}._length))").into(),
             Type::Slice(hir::Slice::Str(_, hir::StringEncoding::UnvalidatedUtf16)) =>
                 format!("core.String.fromCharCodes({var_name}._pointer.asTypedList({var_name}._length))").into(),
