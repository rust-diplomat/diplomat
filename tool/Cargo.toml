--- conflicted
+++ resolved
@@ -30,10 +30,6 @@
 askama = "0.12"
 
 [dev-dependencies]
-<<<<<<< HEAD
-insta = { version = "1.7.1", features = [ "backtrace" ] }
+insta = { version = "1.7.1", features = [ "yaml" ] }
 quote = "1.0"
-proc-macro2 = "1.0.79"
-=======
-insta = { version = "1.7.1", features = [ "yaml" ] }
->>>>>>> 3167e39e
+proc-macro2 = "1.0.79"