--- conflicted
+++ resolved
@@ -55,17 +55,9 @@
 category = "Tests"
 dependencies = [
     "test-js-feature",
-]
-<<<<<<< HEAD
-[tasks.test-js2]
-category = "Tests"
-dependencies = [
-    "test-js2-feature",
-    "test-js2-example",
-    "test-js2-example-app",
-]
-=======
->>>>>>> 0dccebe8
+    "test-js-example",
+    "test-js-example-app",
+]
 
 [tasks.test-dart]
 category = "Tests"
@@ -84,12 +76,7 @@
 dependencies = [
     "test-cpp-example",
     "test-c-example",
-<<<<<<< HEAD
-    "test-c2-example",
     "test-js-example",
-    "test-js2-example",
-=======
->>>>>>> 0dccebe8
     "test-dart-example",
     "test-kotlin-example",
 ]
@@ -142,8 +129,6 @@
 exec --fail-on-error make
 '''
 
-
-
 [tasks.test-js-feature]
 category = "Tests"
 dependencies = ["build-feature-wasm"]
@@ -154,8 +139,7 @@
 npm install && npm run test
 '''
 
-<<<<<<< HEAD
-[tasks.test-js2-example]
+[tasks.test-js-example]
 category = "Tests"
 dependencies = ["build-example-wasm"]
 script_runner = "@shell"
@@ -168,7 +152,7 @@
 '''
 
 
-[tasks.test-js2-example-app]
+[tasks.test-js-example-app]
 category = "Tests"
 dependencies = ["build-example-wasm"]
 script_runner = "@shell"
@@ -180,18 +164,6 @@
 npm install && npm run build
 '''
 
-[tasks.test-js2-feature]
-category = "Tests"
-dependencies = ["build-feature-wasm"]
-script_runner = "@shell"
-script = '''
-cd feature_tests/js2/
-cp ../../target/wasm32-unknown-unknown/debug/diplomat_feature_tests.wasm api/diplomat_feature_tests.wasm
-npm install && npm run test
-'''
-
-=======
->>>>>>> 0dccebe8
 [tasks.test-dart-example]
 category = "Tests"
 script_runner = "@duckscript"
@@ -332,11 +304,7 @@
     "gen-cpp-example",
     "gen-c-example",
     "gen-js-example",
-<<<<<<< HEAD
-    "gen-js2-example",
     "gen-demo-example",
-=======
->>>>>>> 0dccebe8
     "gen-dart-example",
     "gen-kotlin-example",
 ]
@@ -423,26 +391,7 @@
 script = '''
 exit_on_error true
 !include_files ./support/functions.ds
-<<<<<<< HEAD
-generate_generic example js lib/api lib/docs/source "--docs-base-urls=*:https://unicode-org.github.io/icu4x-docs/doc/"
-'''
-
-[tasks.gen-js2-feature]
-category = "Code generation"
-script_runner = "@duckscript"
-script = '''
-exit_on_error true
-!include_files ./support/functions.ds
-generate_generic feature_tests js2 api
-'''
-
-[tasks.gen-js2-example]
-category = "Code generation"
-script_runner = "@duckscript"
-script = '''
-exit_on_error true
-!include_files ./support/functions.ds
-generate_generic example js2 lib/api
+generate_generic example js api
 '''
 
 [tasks.gen-demo-example]
@@ -452,11 +401,7 @@
 exit_on_error true
 !include_files ./support/functions.ds
 generate_generic example demo-gen demo
-=======
-generate_generic example js api
->>>>>>> 0dccebe8
-'''
-
+'''
 
 [tasks.gen-dart-feature]
 category = "Code generation"
