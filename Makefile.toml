[config]
default_to_workspace = false

# If adding a new backend, be sure to update:
# - test-native (if necessary)
# - test-example
# - test-feature
# - gen-example
# - gen-feature
#
# You will likely also want to add {gen, test}-{feature, example}-[backend] and
# {gen, test}-[backend]

[env]
# C++ flags to pass when running check-cpp with clang
# Based on what our clients care about
CXX_FLAGS_FOR_CHECK = "-Wc++98-compat-extra-semi -Wextra-semi"

# Metatasks invoked by CI
[tasks.test-native]
description = "Test only the native"
category = "Tests"
dependencies = ["test-cpp", "test-c"]

[tasks.gen]
category = "Code generation"
dependencies = ["gen-feature", "gen-example"]

# Tests
[tasks.test-all]
category = "Tests"
dependencies = ["test-example", "test-feature"]

[tasks.test-cpp]
category = "Tests"
dependencies = ["test-cpp-example", "test-cpp-feature"]

[tasks.test-c]
category = "Tests"
dependencies = ["test-c-example"]

[tasks.test-js]
category = "Tests"
dependencies = ["test-js-feature"]

[tasks.test-demo]
category = "Tests"
dependencies = ["test-demo-feature", "test-demo-example"]

[tasks.test-dart]
category = "Tests"
dependencies = ["test-dart-example", "test-dart-feature"]

[tasks.test-kotlin]
category = "Tests"
dependencies = ["test-kotlin-example", "test-kotlin-feature"]

[tasks.test-nanobind]
category = "Tests"
dependencies = ["test-nanobind-feature"]

[tasks.test-example]
category = "Tests"
dependencies = [
    "test-cpp-example",
    "test-c-example",
    "test-demo-example",
    "test-dart-example",
    "test-kotlin-example",

]

[tasks.test-feature]
category = "Tests"
dependencies = [
    "test-cpp-feature",
    "test-js-feature",
    "test-demo-feature",
    "test-dart-feature",
    "test-kotlin-feature",
    "test-nanobind-feature",
]

[tasks.test-cpp-example]
category = "Tests"
dependencies = ["build-example"]
script_runner = "@duckscript"
script = '''
exit_on_error true
cd example/cpp
rm tests/*.out
exec --fail-on-error make
'''

[tasks.test-cpp-feature]
category = "Tests"
dependencies = ["build-feature"]
script_runner = "@duckscript"
script = '''
exit_on_error true
cd feature_tests/cpp
rm tests/*.out
exec --fail-on-error make
'''

[tasks.test-c-example]
category = "Tests"
dependencies = ["build-example"]
script_runner = "@duckscript"
script = '''
exit_on_error true
cd example/c
rm *.out
exec --fail-on-error make
'''

[tasks.test-js-feature]
category = "Tests"
dependencies = ["build-feature-wasm"]
script_runner = "@shell"
script = '''
cd feature_tests/js/
cp ../../target/wasm32-unknown-unknown/debug/diplomat_feature_tests.wasm api/diplomat_feature_tests.wasm
npm install && npm run test
'''

[tasks.test-demo-feature]
category = "Tests"
dependencies = ["build-feature-wasm"]
script_runner = "@shell"
script = '''
cd feature_tests/demo_gen
cp ../../target/wasm32-unknown-unknown/debug/diplomat_feature_tests.wasm ../js/api/diplomat_feature_tests.wasm
npm install && npm run test
'''

[tasks.test-demo-example]
category = "Tests"
dependencies = ["build-example-wasm"]
script_runner = "@shell"
script = '''
cd example/demo_gen
cp ../../target/wasm32-unknown-unknown/debug/diplomat_example.wasm ../js/lib/api/diplomat_example.wasm
npm install && npm run test
'''

[tasks.test-dart-example]
category = "Tests"
script_runner = "@duckscript"
dependencies = ["build-example"]
script = '''
exit_on_error true
cd example/dart/
exec --fail-on-error dart format --set-exit-if-changed .
exec --fail-on-error dart pub get
exec --fail-on-error dart analyze
exec --fail-on-error dart --enable-experiment=native-assets test
'''

[tasks.test-dart-feature]
category = "Tests"
script_runner = "@duckscript"
dependencies = ["build-feature"]
script = '''
exit_on_error true
cd feature_tests/dart/
exec --fail-on-error dart format --set-exit-if-changed .
exec --fail-on-error dart pub get
exec --fail-on-error dart analyze
exec --fail-on-error dart --enable-experiment=native-assets test
'''

[tasks.test-kotlin-example.mac]
env = { "OUT_FILE" = "dylib" }

[tasks.test-kotlin-example.linux]
env = { "OUT_FILE" = "so", "LD_LIBRARY_PATH" = "./" }

[tasks.test-kotlin-example]
category = "Tests"
script_runner = "@duckscript"
dependencies = ["build-example-jvm"]
script = '''
exit_on_error true
cp target/debug/libdiplomat_example.${OUT_FILE} example/kotlin/somelib/libsomelib.${OUT_FILE}
cd example/kotlin/somelib
exec --fail-on-error gradle test --warning-mode all
'''

[tasks.test-kotlin-feature.mac]
env = { "OUT_FILE" = "dylib" }

[tasks.test-kotlin-feature.linux]
env = { "OUT_FILE" = "so", "LD_LIBRARY_PATH" = "./" }

[tasks.test-kotlin-feature]
category = "Tests"
script_runner = "@duckscript"
dependencies = ["build-feature-jvm"]
script = '''
exit_on_error true
cp target/debug/libdiplomat_feature_tests.${OUT_FILE} feature_tests/kotlin/somelib/libsomelib.${OUT_FILE}
cd feature_tests/kotlin/somelib
exec --fail-on-error gradle test  --warning-mode all 
'''

[tasks.test-nanobind-feature]
category = "Tests"
dependencies = ["build-feature", "fetch-nanobind"]
script_runner = "@duckscript"
script = '''
exit_on_error true
exec --fail-on-error uvx --with feature_tests/nanobind --refresh-package somelib pytest feature_tests/nanobind/test/
'''

[tasks.check-c-example]
category = "Tests"
script_runner = "@duckscript"
script = '''
exit_on_error true
cc = get_env CC
if is_empty ${cc}
    cc = set "gcc"
end
c_std = get_env C_STD
if is_empty ${c_std}
    c_std = set "c11"
end

cd example/c/include
files_list = glob_array "./*.h"
exit_code = set 0
for file in ${files_list}
    echo "Checking ${file}"
    output = exec --get-exit-code ${cc} -std=${c_std} -pedantic-errors -Wall ${file}
    exit_code = set ${exit_code} or ${output}
end
exit ${exit_code}
'''

[tasks.check-c-feature]
category = "Tests"
script_runner = "@duckscript"
script = '''
exit_on_error true
cc = get_env CC
if is_empty ${cc}
    cc = set "gcc"
end
c_std = get_env C_STD
if is_empty ${c_std}
    c_std = set "c11"
end

cd feature_tests/c/include
files_list = glob_array "./*.h"
exit_code = set 0
for file in ${files_list}
    echo "Checking ${file}"
    output = exec --get-exit-code ${cc} -std=${c_std} -pedantic-errors -Wall ${file}
    exit_code = set ${exit_code} or ${output}
end
exit ${exit_code}
'''

[tasks.check-c]
category = "Tests"
dependencies = ["check-c-feature", "check-c-example"]

[tasks.check-cpp-example]
category = "Tests"
script_runner = "@duckscript"
script = '''
exit_on_error true
cxx = get_env CXX
cxx_flags = set ""
if is_empty ${cxx}
    cxx = set "clang++"
end
if starts_with ${cxx} "clang"
    cxx_flags = set "${CXX_FLAGS_FOR_CHECK}"
end
cxx_std = get_env CXX_STD
if is_empty ${cxx_std}
    cxx_std = set "c++17"
end

cd example/cpp/include
files_list = glob_array "./**/*.hpp"
exit_code = set 0
for file in ${files_list}
    echo "Checking ${file}"
    output = exec --get-exit-code ${cxx} -std=${cxx_std} -pedantic-errors -Wall %{cxx_flags} ${file}
    exit_code = set ${exit_code} or ${output}
end
exit ${exit_code}
'''

[tasks.check-cpp-feature]
category = "Tests"
script_runner = "@duckscript"
script = '''
exit_on_error true
cxx = get_env CXX
cxx_flags = set ""
if is_empty ${cxx}
    cxx = set "clang++"
end
if starts_with ${cxx} "clang"
    cxx_flags = set "${CXX_FLAGS_FOR_CHECK}"
end
cxx_std = get_env CXX_STD
if is_empty ${cxx_std}
    cxx_std = set "c++17"
end

cd feature_tests/cpp/include
files_list = glob_array "./**/*.hpp"
exit_code = set 0
for file in ${files_list}
    echo "Checking ${file}"
    output = exec --get-exit-code ${cxx} -std=${cxx_std} -pedantic-errors -Wall %{cxx_flags} ${file}
    exit_code = set ${exit_code} or ${output}
end
exit ${exit_code}
'''

[tasks.check-cpp]
category = "Tests"
dependencies = ["check-cpp-feature", "check-cpp-example"]


# Generation
[tasks.gen-feature]
category = "Code generation"
dependencies = [
    "gen-cpp-feature",
    "gen-c-feature",
    "gen-js-feature",
    "gen-demo-feature",
    "gen-dart-feature",
    "gen-kotlin-feature",
    "gen-nanobind-feature",
]

[tasks.gen-example]
category = "Code generation"
dependencies = [
    "gen-cpp-example",
    "gen-c-example",
    "gen-js-example",
    "gen-demo-example",
    "gen-dart-example",
    "gen-kotlin-example",
]


[tasks.gen-c]
category = "Code generation"
dependencies = ["gen-c-feature", "gen-c-example"]
[tasks.gen-cpp]
category = "Code generation"
dependencies = ["gen-cpp-feature", "gen-cpp-example"]

[tasks.gen-dart]
category = "Code generation"
dependencies = ["gen-dart-feature", "gen-dart-example"]
[tasks.gen-kotlin]
category = "Code generation"
dependencies = ["gen-kotlin-feature", "gen-kotlin-example"]


[tasks.gen-c-feature]
category = "Code generation"
script_runner = "@duckscript"
script = '''
exit_on_error true
!include_files ./support/functions.ds
generate_generic feature_tests c include
'''

[tasks.gen-c-example]
category = "Code generation"
script_runner = "@duckscript"
script = '''
exit_on_error true
!include_files ./support/functions.ds
generate_generic example c include
'''

[tasks.gen-cpp-feature]
category = "Code generation"
script_runner = "@duckscript"
script = '''
exit_on_error true
!include_files ./support/functions.ds
generate_generic feature_tests cpp include
'''

[tasks.gen-cpp-example]
category = "Code generation"
script_runner = "@duckscript"
script = '''
exit_on_error true
!include_files ./support/functions.ds
generate_generic example cpp include
'''


[tasks.gen-js-feature]
category = "Code generation"
script_runner = "@duckscript"
script = '''
exit_on_error true
!include_files ./support/functions.ds
generate_generic feature_tests js api
'''

[tasks.gen-js-example]
category = "Code generation"
script_runner = "@duckscript"
script = '''
exit_on_error true
!include_files ./support/functions.ds
generate_generic example js lib/api
'''

[tasks.gen-demo-feature]
category = "Code generation"
script_runner = "@duckscript"
script = '''
exit_on_error true
!include_files ./support/functions.ds
generate_generic feature_tests demo_gen demo
'''

[tasks.gen-demo-example]
category = "Code generation"
script_runner = "@duckscript"
script = '''
exit_on_error true
!include_files ./support/functions.ds
generate_generic example demo_gen demo
'''

[tasks.gen-dart-feature]
category = "Code generation"
script_runner = "@duckscript"
script = '''
exit_on_error true
!include_files ./support/functions.ds
generate_generic feature_tests dart lib/src
'''

[tasks.gen-dart-example]
category = "Code generation"
script_runner = "@duckscript"
script = '''
exit_on_error true
!include_files ./support/functions.ds
generate_generic example dart lib/src
'''

# this task generates all of the kotlin code but does not copy generated project files over 
# we only copy the generated main src files to preserve the tests
[tasks.gen-kotlin-feature]
category = "Code generation"
script_runner = "@duckscript"
script = '''
exit_on_error true
!include_files ./support/functions.ds
generate_generic feature_tests kotlin somelib "" /src/main/kotlin
'''

[tasks.gen-kotlin-example]
category = "Code generation"
script_runner = "@duckscript"
script = '''
exit_on_error true
!include_files ./support/functions.ds
generate_generic example kotlin somelib "" /src/main/kotlin
'''

[tasks.gen-nanobind-feature]
category = "Code generation"
script_runner = "@duckscript"
script = '''
exit_on_error true
!include_files ./support/functions.ds
generate_generic feature_tests nanobind src/cpp
mv nanobind/src/cpp/somelib_ext.cpp nanobind/src/somelib_ext.cpp
rm -rf nanobind/src/include
mv nanobind/src/cpp/include nanobind/src/
rm -rf nanobind/src/cpp
'''
# Build deps

[tasks.build-tool]
description = "Build diplomat-tool"
category = "Plumbing"
command = "cargo"
args = ["build", "-p", "diplomat-tool"]
[tasks.build-example]
description = "Build example"
category = "Plumbing"
command = "cargo"
args = ["build", "-p", "diplomat-example"]
[tasks.build-feature]
description = "Build feature_tests"
category = "Plumbing"
command = "cargo"
args = ["build", "-p", "diplomat-feature-tests"]
[tasks.build-example-wasm]
description = "Build feature_tests for wasm"
category = "Plumbing"
command = "cargo"
condition.env = { "RUSTFLAGS" = "-Zwasm-c-abi=spec" }
args = ["build", "-p", "diplomat-example", "--target", "wasm32-unknown-unknown"]
[tasks.build-feature-wasm]
description = "Build feature_tests for wasm"
category = "Plumbing"
command = "cargo"
<<<<<<< HEAD
condition.env = { "RUSTFLAGS" = "-Zwasm-c-abi=spec" }
args = ["build", "-p", "diplomat-feature-tests", "--target", "wasm32-unknown-unknown"]
=======
args = [
    "build",
    "-p",
    "diplomat-feature-tests",
    "--target",
    "wasm32-unknown-unknown",
]
>>>>>>> 8820406d


[tasks.build-example-jvm]
description = "Build feature_tests for wasm"
category = "Plumbing"
command = "cargo"
args = [
    "build",
    "-p",
    "diplomat-example",
    "--features",
    "diplomat-runtime/jvm-callback-support",
]
[tasks.build-feature-jvm]
description = "Build feature_tests for wasm"
category = "Plumbing"
command = "cargo"
args = [
    "build",
    "-p",
    "diplomat-feature-tests",
    "--features",
    "diplomat-runtime/jvm-callback-support",
]

[tasks.fetch-nanobind]
description = "Fetch nanobind library"
category = "Plumbing"
script_runner = "@duckscript"
script = '''
mkdir vendor
cd vendor
nanobind_present = is_path_exists nanobind
if !nanobind_present
    exec git clone https://github.com/wjakob/nanobind.git --depth=1 -b "v2.4.0" --recurse-submodules -q
end
'''

[tasks.bench-rust-example]
description = "Benchmark rust example"
category = "Benchmark"
script = '''
cargo bench --package diplomat-example
'''
[tasks.bench-kotlin-example]
description = "Benchmark kotlin example"
category = "Benchmark"
dependencies = ["gen-kotlin-example", "test-kotlin-example"]
script = '''
cd example/kotlin/somelib
gradle jmh --warning-mode all
'''<|MERGE_RESOLUTION|>--- conflicted
+++ resolved
@@ -520,10 +520,7 @@
 description = "Build feature_tests for wasm"
 category = "Plumbing"
 command = "cargo"
-<<<<<<< HEAD
 condition.env = { "RUSTFLAGS" = "-Zwasm-c-abi=spec" }
-args = ["build", "-p", "diplomat-feature-tests", "--target", "wasm32-unknown-unknown"]
-=======
 args = [
     "build",
     "-p",
@@ -531,7 +528,6 @@
     "--target",
     "wasm32-unknown-unknown",
 ]
->>>>>>> 8820406d
 
 
 [tasks.build-example-jvm]
